# Copyright (c) 2015 Ansible, Inc.
# All Rights Reserved.

# Python
import json
import logging
from optparse import make_option
import os
import re
import subprocess
import sys
import time
import traceback
import shutil

# Django
from django.conf import settings
from django.core.management.base import NoArgsCommand, CommandError
from django.core.exceptions import ImproperlyConfigured
from django.db import connection, transaction
from django.utils.encoding import smart_text

# AWX
from awx.main.models import * # noqa
from awx.main.utils import (
    ignore_inventory_computed_fields,
    check_proot_installed,
    wrap_args_with_proot,
    build_proot_temp_dir,
    get_licenser
)
from awx.main.utils.mem_inventory import MemInventory, dict_to_mem_data
from awx.main.signals import disable_activity_stream

logger = logging.getLogger('awx.main.commands.inventory_import')

LICENSE_EXPIRED_MESSAGE = '''\
License expired.
See http://www.ansible.com/renew for license extension information.'''

LICENSE_NON_EXISTANT_MESSAGE = '''\
No license.
See http://www.ansible.com/renew for license information.'''

LICENSE_MESSAGE = '''\
Number of licensed instances exceeded, would bring available instances to %(new_count)d, system is licensed for %(available_instances)d.
See http://www.ansible.com/renew for license extension information.'''

DEMO_LICENSE_MESSAGE = '''\
Demo mode free license count exceeded, would bring available instances to %(new_count)d, demo mode allows %(available_instances)d.
See http://www.ansible.com/renew for licensing information.'''


def functioning_dir(path):
    if os.path.isdir(path):
        return path
    return os.path.dirname(path)


class AnsibleInventoryLoader(object):
    '''
    Given executable `source` (directory, executable, or file) this will
    use the ansible-inventory CLI utility to convert it into in-memory
    representational objects. Example:
        /usr/bin/ansible/ansible-inventory -i hosts --list
    If it fails to find this, it uses the backported script instead
    '''

    def __init__(self, source, group_filter_re=None, host_filter_re=None, is_custom=False):
        self.source = source
        self.source_dir = functioning_dir(self.source)
        self.is_custom = is_custom
        self.tmp_private_dir = None
        self.method = 'ansible-inventory'
        self.group_filter_re = group_filter_re
        self.host_filter_re = host_filter_re

        self.is_vendored_source = False
        if self.source_dir == os.path.join(settings.BASE_DIR, 'plugins', 'inventory'):
            self.is_vendored_source = True

    def build_env(self):
        env = dict(os.environ.items())
        env['VIRTUAL_ENV'] = settings.ANSIBLE_VENV_PATH
        env['PATH'] = os.path.join(settings.ANSIBLE_VENV_PATH, "bin") + ":" + env['PATH']
        env['ANSIBLE_INVENTORY_UNPARSED_FAILED'] = '1'
        venv_libdir = os.path.join(settings.ANSIBLE_VENV_PATH, "lib")
        env.pop('PYTHONPATH', None)  # default to none if no python_ver matches
        for python_ver in ["python2.7", "python2.6"]:
            if os.path.isdir(os.path.join(venv_libdir, python_ver)):
                env['PYTHONPATH'] = os.path.join(venv_libdir, python_ver, "site-packages") + ":"
                break
        return env

    def get_base_args(self):
        # get ansible-inventory absolute path for running in bubblewrap/proot, in Popen
        for path in os.environ["PATH"].split(os.pathsep):
            potential_path = os.path.join(path.strip('"'), 'ansible-inventory')
            if os.path.isfile(potential_path) and os.access(potential_path, os.X_OK):
                logger.debug('Using system install of ansible-inventory CLI: {}'.format(potential_path))
                return [potential_path, '-i', self.source]

        # Stopgap solution for group_vars, do not use backported module for official
        # vendored cloud modules or custom scripts TODO: remove after Ansible 2.3 deprecation
        if self.is_vendored_source or self.is_custom:
            self.method = 'inventory script invocation'
            return [self.source]

        # ansible-inventory was not found, look for backported module TODO: remove after Ansible 2.3 deprecation
        abs_module_path = os.path.abspath(os.path.join(
            os.path.dirname(__file__), '..', '..', '..', 'plugins',
            'ansible_inventory', 'backport.py'))
        self.method = 'ansible-inventory backport'

        if not os.path.exists(abs_module_path):
            raise ImproperlyConfigured('Cannot find inventory module')
        logger.debug('Using backported ansible-inventory module: {}'.format(abs_module_path))
        return [abs_module_path, '-i', self.source]

    def get_proot_args(self, cmd, env):
        cwd = os.getcwd()
        if not check_proot_installed():
            raise RuntimeError("proot is not installed but is configured for use")

        kwargs = {}
        if self.is_custom:
            # use source's tmp dir for proot, task manager will delete folder
            logger.debug("Using provided directory '{}' for isolation.".format(self.source_dir))
            kwargs['proot_temp_dir'] = self.source_dir
            cwd = self.source_dir
        else:
            # we cannot safely store tmp data in source dir or trust script contents
            if env['AWX_PRIVATE_DATA_DIR']:
                # If this is non-blank, file credentials are being used and we need access
                private_data_dir = functioning_dir(env['AWX_PRIVATE_DATA_DIR'])
                logger.debug("Using private credential data in '{}'.".format(private_data_dir))
                kwargs['private_data_dir'] = private_data_dir
            self.tmp_private_dir = build_proot_temp_dir()
            logger.debug("Using fresh temporary directory '{}' for isolation.".format(self.tmp_private_dir))
            kwargs['proot_temp_dir'] = self.tmp_private_dir
            # Run from source's location so that custom script contents are in `show_paths`
            cwd = functioning_dir(self.source)
        logger.debug("Running from `{}` working directory.".format(cwd))

        return wrap_args_with_proot(cmd, cwd, **kwargs)

    def command_to_json(self, cmd):
        data = {}
        stdout, stderr = '', ''
        env = self.build_env()

        if ((self.is_custom or 'AWX_PRIVATE_DATA_DIR' in env) and
                getattr(settings, 'AWX_PROOT_ENABLED', False)):
            cmd = self.get_proot_args(cmd, env)

        proc = subprocess.Popen(cmd, stdout=subprocess.PIPE, stderr=subprocess.PIPE, env=env)
        stdout, stderr = proc.communicate()

        if self.tmp_private_dir:
            shutil.rmtree(self.tmp_private_dir, True)
        if proc.returncode != 0 or 'file not found' in stderr:
            raise RuntimeError('%s failed (rc=%d) with stdout:\n%s\nstderr:\n%s' % (
                self.method, proc.returncode, stdout, stderr))

        for line in stderr.splitlines():
            logger.error(line)
        try:
            data = json.loads(stdout)
            if not isinstance(data, dict):
                raise TypeError('Returned JSON must be a dictionary, got %s instead' % str(type(data)))
        except:
            logger.error('Failed to load JSON from: %s', stdout)
            raise
        return data

    def load(self):
        base_args = self.get_base_args()
        logger.info('Reading Ansible inventory source: %s', self.source)
        data = self.command_to_json(base_args + ['--list'])

        # TODO: remove after we run custom scripts through ansible-inventory
        if self.is_custom and '_meta' not in data or 'hostvars' not in data['_meta']:
            # Invoke the executable once for each host name we've built up
            # to set their variables
            data.setdefault('_meta', {})
            data['_meta'].setdefault('hostvars', {})
            logger.warning('Re-calling script for hostvars individually.')
<<<<<<< HEAD
            for group_name, group_dict in data.iteritems():
                if group_name == '_meta':
                    continue
                for hostname in group_dict.get('hosts', []):
=======
            for group_name, group_data in data.iteritems():
                if group_name == '_meta':
                    continue

                if isinstance(group_data, dict):
                    group_host_list = group_data.get('hosts', [])
                elif isinstance(group_data, list):
                    group_host_list = group_data
                else:
                    logger.warning('Group data for "%s" is not a dict or list',
                                   group_name)
                    group_host_list = []

                for hostname in group_host_list:
>>>>>>> 06210624
                    logger.debug('Obtaining hostvars for %s' % hostname.encode('utf-8'))
                    hostdata = self.command_to_json(
                        base_args + ['--host', hostname.encode("utf-8")]
                    )
                    if isinstance(hostdata, dict):
                        data['_meta']['hostvars'][hostname] = hostdata
                    else:
<<<<<<< HEAD
                        self.logger.warning(
=======
                        logger.warning(
>>>>>>> 06210624
                            'Expected dict of vars for host "%s" when '
                            'calling with `--host`, got %s instead',
                            k, str(type(data))
                        )

        logger.info('Processing JSON output...')
        inventory = MemInventory(
            group_filter_re=self.group_filter_re, host_filter_re=self.host_filter_re)
        inventory = dict_to_mem_data(data, inventory=inventory)

        return inventory


def load_inventory_source(source, group_filter_re=None,
                          host_filter_re=None, exclude_empty_groups=False,
                          is_custom=False):
    '''
    Load inventory from given source directory or file.
    '''
    # Sanity check: We sanitize these module names for our API but Ansible proper doesn't follow
    # good naming conventions
    source = source.replace('satellite6.py', 'foreman.py')
    source = source.replace('vmware.py', 'vmware_inventory.py')
    if not os.path.exists(source):
        raise IOError('Source does not exist: %s' % source)
    source = os.path.join(os.getcwd(), os.path.dirname(source),
                          os.path.basename(source))
    source = os.path.normpath(os.path.abspath(source))

    inventory = AnsibleInventoryLoader(
        source=source,
        group_filter_re=group_filter_re,
        host_filter_re=host_filter_re,
        is_custom=is_custom).load()

    logger.debug('Finished loading from source: %s', source)
    # Exclude groups that are completely empty.
    if exclude_empty_groups:
        inventory.delete_empty_groups()
    logger.info('Loaded %d groups, %d hosts', len(inventory.all_group.all_groups),
                len(inventory.all_group.all_hosts))
    return inventory.all_group


class Command(NoArgsCommand):
    '''
    Management command to import inventory from a directory, ini file, or
    dynamic inventory script.
    '''

    help = 'Import or sync external inventory sources'

    option_list = NoArgsCommand.option_list + (
        make_option('--inventory-name', dest='inventory_name', type='str',
                    default=None, metavar='n',
                    help='name of inventory to sync'),
        make_option('--inventory-id', dest='inventory_id', type='int',
                    default=None, metavar='i', help='id of inventory to sync'),
        make_option('--overwrite', dest='overwrite', action='store_true',
                    metavar="o", default=False,
                    help='overwrite the destination hosts and groups'),
        make_option('--overwrite-vars', dest='overwrite_vars',
                    action='store_true', metavar="V", default=False,
                    help='overwrite (rather than merge) variables'),
        make_option('--keep-vars', dest='keep_vars', action='store_true',
                    metavar="k", default=False,
                    help='use database variables if set'),
        make_option('--custom', dest='custom', action='store_true',
                    metavar="c", default=False,
                    help='this is a custom inventory script'),
        make_option('--source', dest='source', type='str', default=None,
                    metavar='s', help='inventory directory, file, or script '
                    'to load'),
        make_option('--enabled-var', dest='enabled_var', type='str',
                    default=None, metavar='v', help='host variable used to '
                    'set/clear enabled flag when host is online/offline, may '
                    'be specified as "foo.bar" to traverse nested dicts.'),
        make_option('--enabled-value', dest='enabled_value', type='str',
                    default=None, metavar='v', help='value of host variable '
                    'specified by --enabled-var that indicates host is '
                    'enabled/online.'),
        make_option('--group-filter', dest='group_filter', type='str',
                    default=None, metavar='regex', help='regular expression '
                    'to filter group name(s); only matches are imported.'),
        make_option('--host-filter', dest='host_filter', type='str',
                    default=None, metavar='regex', help='regular expression '
                    'to filter host name(s); only matches are imported.'),
        make_option('--exclude-empty-groups', dest='exclude_empty_groups',
                    action='store_true', default=False, help='when set, '
                    'exclude all groups that have no child groups, hosts, or '
                    'variables.'),
        make_option('--instance-id-var', dest='instance_id_var', type='str',
                    default=None, metavar='v', help='host variable that '
                    'specifies the unique, immutable instance ID, may be '
                    'specified as "foo.bar" to traverse nested dicts.'),
    )

    def set_logging_level(self):
        log_levels = dict(enumerate([logging.WARNING, logging.INFO,
                                     logging.DEBUG, 0]))
        logger.setLevel(log_levels.get(self.verbosity, 0))

    def _get_instance_id(self, from_dict, default=''):
        '''
        Retrieve the instance ID from the given dict of host variables.

        The instance ID variable may be specified as 'foo.bar', in which case
        the lookup will traverse into nested dicts, equivalent to:

        from_dict.get('foo', {}).get('bar', default)
        '''
        instance_id = default
        if getattr(self, 'instance_id_var', None):
            for key in self.instance_id_var.split('.'):
                if not hasattr(from_dict, 'get'):
                    instance_id = default
                    break
                instance_id = from_dict.get(key, default)
                from_dict = instance_id
        return smart_text(instance_id)

    def _get_enabled(self, from_dict, default=None):
        '''
        Retrieve the enabled state from the given dict of host variables.

        The enabled variable may be specified as 'foo.bar', in which case
        the lookup will traverse into nested dicts, equivalent to:

        from_dict.get('foo', {}).get('bar', default)
        '''
        enabled = default
        if getattr(self, 'enabled_var', None):
            default = object()
            for key in self.enabled_var.split('.'):
                if not hasattr(from_dict, 'get'):
                    enabled = default
                    break
                enabled = from_dict.get(key, default)
                from_dict = enabled
            if enabled is not default:
                enabled_value = getattr(self, 'enabled_value', None)
                if enabled_value is not None:
                    enabled = bool(unicode(enabled_value) == unicode(enabled))
                else:
                    enabled = bool(enabled)
        return enabled

    def load_inventory_from_database(self):
        '''
        Load inventory and related objects from the database.
        '''
        # Load inventory object based on name or ID.
        if self.inventory_id:
            q = dict(id=self.inventory_id)
        else:
            q = dict(name=self.inventory_name)
        try:
            self.inventory = Inventory.objects.get(**q)
        except Inventory.DoesNotExist:
            raise CommandError('Inventory with %s = %s cannot be found' % q.items()[0])
        except Inventory.MultipleObjectsReturned:
            raise CommandError('Inventory with %s = %s returned multiple results' % q.items()[0])
        logger.info('Updating inventory %d: %s' % (self.inventory.pk,
                                                   self.inventory.name))

        # Load inventory source if specified via environment variable (when
        # inventory_import is called from an InventoryUpdate task).
        inventory_source_id = os.getenv('INVENTORY_SOURCE_ID', None)
        inventory_update_id = os.getenv('INVENTORY_UPDATE_ID', None)
        if inventory_source_id:
            try:
                self.inventory_source = InventorySource.objects.get(pk=inventory_source_id,
                                                                    inventory=self.inventory)
            except InventorySource.DoesNotExist:
                raise CommandError('Inventory source with id=%s not found' %
                                   inventory_source_id)
            try:
                self.inventory_update = InventoryUpdate.objects.get(pk=inventory_update_id)
            except InventoryUpdate.DoesNotExist:
                raise CommandError('Inventory update with id=%s not found' %
                                   inventory_update_id)
        # Otherwise, create a new inventory source to capture this invocation
        # via command line.
        else:
            with ignore_inventory_computed_fields():
                self.inventory_source, created = InventorySource.objects.get_or_create(
                    inventory=self.inventory,
                    source='file',
                    source_path=os.path.abspath(self.source),
                    overwrite=self.overwrite,
                    overwrite_vars=self.overwrite_vars,
                )
                self.inventory_update = self.inventory_source.create_inventory_update(
                    job_args=json.dumps(sys.argv),
                    job_env=dict(os.environ.items()),
                    job_cwd=os.getcwd(),
                    _eager_fields=dict(
                        execution_node=settings.CLUSTER_HOST_ID,
                        instance_group=InstanceGroup.objects.get(name='tower'))
                )

        # FIXME: Wait or raise error if inventory is being updated by another
        # source.

    def _batch_add_m2m(self, related_manager, *objs, **kwargs):
        key = (related_manager.instance.pk, related_manager.through._meta.db_table)
        flush = bool(kwargs.get('flush', False))
        if not hasattr(self, '_batch_add_m2m_cache'):
            self._batch_add_m2m_cache = {}
        cached_objs = self._batch_add_m2m_cache.setdefault(key, [])
        cached_objs.extend(objs)
        if len(cached_objs) > self._batch_size or flush:
            if len(cached_objs):
                related_manager.add(*cached_objs)
            self._batch_add_m2m_cache[key] = []

    def _build_db_instance_id_map(self):
        '''
        Find any hosts in the database without an instance_id set that may
        still have one available via host variables.
        '''
        self.db_instance_id_map = {}
        if self.instance_id_var:
            host_qs = self.inventory_source.hosts.all()
            host_qs = host_qs.filter(instance_id='',
                                     variables__contains=self.instance_id_var.split('.')[0])
            for host in host_qs:
                instance_id = self._get_instance_id(host.variables_dict)
                if not instance_id:
                    continue
                self.db_instance_id_map[instance_id] = host.pk

    def _build_mem_instance_id_map(self):
        '''
        Update instance ID for each imported host and define a mapping of
        instance IDs to MemHost instances.
        '''
        self.mem_instance_id_map = {}
        if self.instance_id_var:
            for mem_host in self.all_group.all_hosts.values():
                instance_id = self._get_instance_id(mem_host.variables)
                if not instance_id:
                    logger.warning('Host "%s" has no "%s" variable',
                                   mem_host.name, self.instance_id_var)
                    continue
                mem_host.instance_id = instance_id
                self.mem_instance_id_map[instance_id] = mem_host.name

    def _delete_hosts(self):
        '''
        For each host in the database that is NOT in the local list, delete
        it. When importing from a cloud inventory source attached to a
        specific group, only delete hosts beneath that group.  Delete each
        host individually so signal handlers will run.
        '''
        if settings.SQL_DEBUG:
            queries_before = len(connection.queries)
        hosts_qs = self.inventory_source.hosts
        # Build list of all host pks, remove all that should not be deleted.
        del_host_pks = set(hosts_qs.values_list('pk', flat=True))
        if self.instance_id_var:
            all_instance_ids = self.mem_instance_id_map.keys()
            instance_ids = []
            for offset in xrange(0, len(all_instance_ids), self._batch_size):
                instance_ids = all_instance_ids[offset:(offset + self._batch_size)]
                for host_pk in hosts_qs.filter(instance_id__in=instance_ids).values_list('pk', flat=True):
                    del_host_pks.discard(host_pk)
            for host_pk in set([v for k,v in self.db_instance_id_map.items() if k in instance_ids]):
                del_host_pks.discard(host_pk)
            all_host_names = list(set(self.mem_instance_id_map.values()) - set(self.all_group.all_hosts.keys()))
        else:
            all_host_names = self.all_group.all_hosts.keys()
        for offset in xrange(0, len(all_host_names), self._batch_size):
            host_names = all_host_names[offset:(offset + self._batch_size)]
            for host_pk in hosts_qs.filter(name__in=host_names).values_list('pk', flat=True):
                del_host_pks.discard(host_pk)
        # Now delete all remaining hosts in batches.
        all_del_pks = sorted(list(del_host_pks))
        for offset in xrange(0, len(all_del_pks), self._batch_size):
            del_pks = all_del_pks[offset:(offset + self._batch_size)]
            for host in hosts_qs.filter(pk__in=del_pks):
                host_name = host.name
                host.delete()
                logger.info('Deleted host "%s"', host_name)
        if settings.SQL_DEBUG:
            logger.warning('host deletions took %d queries for %d hosts',
                           len(connection.queries) - queries_before,
                           len(all_del_pks))

    def _delete_groups(self):
        '''
        # If overwrite is set, for each group in the database that is NOT in
        # the local list, delete it. When importing from a cloud inventory
        # source attached to a specific group, only delete children of that
        # group.  Delete each group individually so signal handlers will run.
        '''
        if settings.SQL_DEBUG:
            queries_before = len(connection.queries)
        groups_qs = self.inventory_source.groups.all()
        # Build list of all group pks, remove those that should not be deleted.
        del_group_pks = set(groups_qs.values_list('pk', flat=True))
        all_group_names = self.all_group.all_groups.keys()
        for offset in xrange(0, len(all_group_names), self._batch_size):
            group_names = all_group_names[offset:(offset + self._batch_size)]
            for group_pk in groups_qs.filter(name__in=group_names).values_list('pk', flat=True):
                del_group_pks.discard(group_pk)
        if self.inventory_source.deprecated_group_id in del_group_pks:  # TODO: remove in 3.3
            logger.warning(
                'Group "%s" from v1 API is not deleted by overwrite',
                self.inventory_source.deprecated_group.name
            )
            del_group_pks.discard(self.inventory_source.deprecated_group_id)
        # Now delete all remaining groups in batches.
        all_del_pks = sorted(list(del_group_pks))
        for offset in xrange(0, len(all_del_pks), self._batch_size):
            del_pks = all_del_pks[offset:(offset + self._batch_size)]
            for group in groups_qs.filter(pk__in=del_pks):
                group_name = group.name
                with ignore_inventory_computed_fields():
                    group.delete()
                logger.info('Group "%s" deleted', group_name)
        if settings.SQL_DEBUG:
            logger.warning('group deletions took %d queries for %d groups',
                           len(connection.queries) - queries_before,
                           len(all_del_pks))

    def _delete_group_children_and_hosts(self):
        '''
        Clear all invalid child relationships for groups and all invalid host
        memberships.  When importing from a cloud inventory source attached to
        a specific group, only clear relationships for hosts and groups that
        are beneath the inventory source group.
        '''
        # FIXME: Optimize performance!
        if settings.SQL_DEBUG:
            queries_before = len(connection.queries)
        group_group_count = 0
        group_host_count = 0
        db_groups = self.inventory_source.groups
        for db_group in db_groups.all():
            if self.inventory_source.deprecated_group_id == db_group.id:  # TODO: remove in 3.3
                logger.info(
                    'Group "%s" from v1 API child group/host connections preserved',
                    db_group.name
                )
                continue
            # Delete child group relationships not present in imported data.
            db_children = db_group.children
            db_children_name_pk_map = dict(db_children.values_list('name', 'pk'))
            mem_children = self.all_group.all_groups[db_group.name].children
            for mem_group in mem_children:
                db_children_name_pk_map.pop(mem_group.name, None)
            del_child_group_pks = list(set(db_children_name_pk_map.values()))
            for offset in xrange(0, len(del_child_group_pks), self._batch_size):
                child_group_pks = del_child_group_pks[offset:(offset + self._batch_size)]
                for db_child in db_children.filter(pk__in=child_group_pks):
                    group_group_count += 1
                    db_group.children.remove(db_child)
                    logger.info('Group "%s" removed from group "%s"',
                                db_child.name, db_group.name)
            # FIXME: Inventory source group relationships
            # Delete group/host relationships not present in imported data.
            db_hosts = db_group.hosts
            del_host_pks = set(db_hosts.values_list('pk', flat=True))
            mem_hosts = self.all_group.all_groups[db_group.name].hosts
            all_mem_host_names = [h.name for h in mem_hosts if not h.instance_id]
            for offset in xrange(0, len(all_mem_host_names), self._batch_size):
                mem_host_names = all_mem_host_names[offset:(offset + self._batch_size)]
                for db_host_pk in db_hosts.filter(name__in=mem_host_names).values_list('pk', flat=True):
                    del_host_pks.discard(db_host_pk)
            all_mem_instance_ids = [h.instance_id for h in mem_hosts if h.instance_id]
            for offset in xrange(0, len(all_mem_instance_ids), self._batch_size):
                mem_instance_ids = all_mem_instance_ids[offset:(offset + self._batch_size)]
                for db_host_pk in db_hosts.filter(instance_id__in=mem_instance_ids).values_list('pk', flat=True):
                    del_host_pks.discard(db_host_pk)
            all_db_host_pks = [v for k,v in self.db_instance_id_map.items() if k in all_mem_instance_ids]
            for db_host_pk in all_db_host_pks:
                del_host_pks.discard(db_host_pk)
            del_host_pks = list(del_host_pks)
            for offset in xrange(0, len(del_host_pks), self._batch_size):
                del_pks = del_host_pks[offset:(offset + self._batch_size)]
                for db_host in db_hosts.filter(pk__in=del_pks):
                    group_host_count += 1
                    if db_host not in db_group.hosts.all():
                        continue
                    db_group.hosts.remove(db_host)
                    logger.info('Host "%s" removed from group "%s"',
                                db_host.name, db_group.name)
        if settings.SQL_DEBUG:
            logger.warning('group-group and group-host deletions took %d queries for %d relationships',
                           len(connection.queries) - queries_before,
                           group_group_count + group_host_count)

    def _update_inventory(self):
        '''
        Update/overwrite variables from "all" group.  If importing from a
        cloud source attached to a specific group, variables will be set on
        the base group, otherwise they will be set on the whole inventory.
        '''
        # FIXME: figure out how "all" variables are handled in the new inventory source system
        all_obj = self.inventory
        all_name = 'inventory'
        db_variables = all_obj.variables_dict
        if self.overwrite_vars:
            db_variables = self.all_group.variables
        else:
            db_variables.update(self.all_group.variables)
        if db_variables != all_obj.variables_dict:
            all_obj.variables = json.dumps(db_variables)
            all_obj.save(update_fields=['variables'])
            if self.overwrite_vars:
                logger.info('%s variables replaced from "all" group', all_name.capitalize())
            else:
                logger.info('%s variables updated from "all" group', all_name.capitalize())
        else:
            logger.info('%s variables unmodified', all_name.capitalize())

    def _create_update_groups(self):
        '''
        For each group in the local list, create it if it doesn't exist in the
        database.  Otherwise, update/replace database variables from the
        imported data.  Associate with the inventory source group if importing
        from cloud inventory source.
        '''
        if settings.SQL_DEBUG:
            queries_before = len(connection.queries)
        all_group_names = sorted(self.all_group.all_groups.keys())
        root_group_names = set()
        for k,v in self.all_group.all_groups.items():
            if not v.parents:
                root_group_names.add(k)
            if len(v.parents) == 1 and v.parents[0].name == 'all':
                root_group_names.add(k)
        existing_group_names = set()
        for offset in xrange(0, len(all_group_names), self._batch_size):
            group_names = all_group_names[offset:(offset + self._batch_size)]
            for group in self.inventory.groups.filter(name__in=group_names):
                mem_group = self.all_group.all_groups[group.name]
                db_variables = group.variables_dict
                if self.overwrite_vars:
                    db_variables = mem_group.variables
                else:
                    db_variables.update(mem_group.variables)
                if db_variables != group.variables_dict:
                    group.variables = json.dumps(db_variables)
                    group.save(update_fields=['variables'])
                    if self.overwrite_vars:
                        logger.info('Group "%s" variables replaced', group.name)
                    else:
                        logger.info('Group "%s" variables updated', group.name)
                else:
                    logger.info('Group "%s" variables unmodified', group.name)
                existing_group_names.add(group.name)
                self._batch_add_m2m(self.inventory_source.groups, group)
        for group_name in all_group_names:
            if group_name in existing_group_names:
                continue
            mem_group = self.all_group.all_groups[group_name]
            group = self.inventory.groups.update_or_create(
                name=group_name,
                defaults={
                    'variables':json.dumps(mem_group.variables),
                    'description':'imported'
                }
            )[0]
            logger.info('Group "%s" added', group.name)
            self._batch_add_m2m(self.inventory_source.groups, group)
        self._batch_add_m2m(self.inventory_source.groups, flush=True)
        if settings.SQL_DEBUG:
            logger.warning('group updates took %d queries for %d groups',
                           len(connection.queries) - queries_before,
                           len(self.all_group.all_groups))

    def _update_db_host_from_mem_host(self, db_host, mem_host):
        # Update host variables.
        db_variables = db_host.variables_dict
        if self.overwrite_vars:
            db_variables = mem_host.variables
        else:
            db_variables.update(mem_host.variables)
        update_fields = []
        if db_variables != db_host.variables_dict:
            db_host.variables = json.dumps(db_variables)
            update_fields.append('variables')
        # Update host enabled flag.
        enabled = self._get_enabled(mem_host.variables)
        if enabled is not None and db_host.enabled != enabled:
            db_host.enabled = enabled
            update_fields.append('enabled')
        # Update host name.
        if mem_host.name != db_host.name:
            old_name = db_host.name
            db_host.name = mem_host.name
            update_fields.append('name')
        # Update host instance_id.
        instance_id = self._get_instance_id(mem_host.variables)
        if instance_id != db_host.instance_id:
            old_instance_id = db_host.instance_id
            db_host.instance_id = instance_id
            update_fields.append('instance_id')
        # Update host and display message(s) on what changed.
        if update_fields:
            db_host.save(update_fields=update_fields)
        if 'name' in update_fields:
            logger.info('Host renamed from "%s" to "%s"', old_name, mem_host.name)
        if 'instance_id' in update_fields:
            if old_instance_id:
                logger.info('Host "%s" instance_id updated', mem_host.name)
            else:
                logger.info('Host "%s" instance_id added', mem_host.name)
        if 'variables' in update_fields:
            if self.overwrite_vars:
                logger.info('Host "%s" variables replaced', mem_host.name)
            else:
                logger.info('Host "%s" variables updated', mem_host.name)
        else:
            logger.info('Host "%s" variables unmodified', mem_host.name)
        if 'enabled' in update_fields:
            if enabled:
                logger.info('Host "%s" is now enabled', mem_host.name)
            else:
                logger.info('Host "%s" is now disabled', mem_host.name)
        self._batch_add_m2m(self.inventory_source.hosts, db_host)

    def _create_update_hosts(self):
        '''
        For each host in the local list, create it if it doesn't exist in the
        database.  Otherwise, update/replace database variables from the
        imported data.  Associate with the inventory source group if importing
        from cloud inventory source.
        '''
        if settings.SQL_DEBUG:
            queries_before = len(connection.queries)
        host_pks_updated = set()
        mem_host_pk_map = {}
        mem_host_instance_id_map = {}
        mem_host_name_map = {}
        mem_host_names_to_update = set(self.all_group.all_hosts.keys())
        for k,v in self.all_group.all_hosts.iteritems():
            mem_host_name_map[k] = v
            instance_id = self._get_instance_id(v.variables)
            if instance_id in self.db_instance_id_map:
                mem_host_pk_map[self.db_instance_id_map[instance_id]] = v
            elif instance_id:
                mem_host_instance_id_map[instance_id] = v

        # Update all existing hosts where we know the PK based on instance_id.
        all_host_pks = sorted(mem_host_pk_map.keys())
        for offset in xrange(0, len(all_host_pks), self._batch_size):
            host_pks = all_host_pks[offset:(offset + self._batch_size)]
            for db_host in self.inventory.hosts.filter( pk__in=host_pks):
                if db_host.pk in host_pks_updated:
                    continue
                mem_host = mem_host_pk_map[db_host.pk]
                self._update_db_host_from_mem_host(db_host, mem_host)
                host_pks_updated.add(db_host.pk)
                mem_host_names_to_update.discard(mem_host.name)

        # Update all existing hosts where we know the instance_id.
        all_instance_ids = sorted(mem_host_instance_id_map.keys())
        for offset in xrange(0, len(all_instance_ids), self._batch_size):
            instance_ids = all_instance_ids[offset:(offset + self._batch_size)]
            for db_host in self.inventory.hosts.filter( instance_id__in=instance_ids):
                if db_host.pk in host_pks_updated:
                    continue
                mem_host = mem_host_instance_id_map[db_host.instance_id]
                self._update_db_host_from_mem_host(db_host, mem_host)
                host_pks_updated.add(db_host.pk)
                mem_host_names_to_update.discard(mem_host.name)

        # Update all existing hosts by name.
        all_host_names = sorted(mem_host_name_map.keys())
        for offset in xrange(0, len(all_host_names), self._batch_size):
            host_names = all_host_names[offset:(offset + self._batch_size)]
            for db_host in self.inventory.hosts.filter( name__in=host_names):
                if db_host.pk in host_pks_updated:
                    continue
                mem_host = mem_host_name_map[db_host.name]
                self._update_db_host_from_mem_host(db_host, mem_host)
                host_pks_updated.add(db_host.pk)
                mem_host_names_to_update.discard(mem_host.name)

        # Create any new hosts.
        for mem_host_name in sorted(mem_host_names_to_update):
            mem_host = self.all_group.all_hosts[mem_host_name]
            host_attrs = dict(variables=json.dumps(mem_host.variables),
                              description='imported')
            enabled = self._get_enabled(mem_host.variables)
            if enabled is not None:
                host_attrs['enabled'] = enabled
            if self.instance_id_var:
                instance_id = self._get_instance_id(mem_host.variables)
                host_attrs['instance_id'] = instance_id
            db_host = self.inventory.hosts.update_or_create(name=mem_host_name, defaults=host_attrs)[0]
            if enabled is False:
                logger.info('Host "%s" added (disabled)', mem_host_name)
            else:
                logger.info('Host "%s" added', mem_host_name)
            self._batch_add_m2m(self.inventory_source.hosts, db_host)

        self._batch_add_m2m(self.inventory_source.hosts, flush=True)

        if settings.SQL_DEBUG:
            logger.warning('host updates took %d queries for %d hosts',
                           len(connection.queries) - queries_before,
                           len(self.all_group.all_hosts))

    @transaction.atomic
    def _create_update_group_children(self):
        '''
        For each imported group, create all parent-child group relationships.
        '''
        if settings.SQL_DEBUG:
            queries_before = len(connection.queries)
        all_group_names = sorted([k for k,v in self.all_group.all_groups.iteritems() if v.children])
        group_group_count = 0
        for offset in xrange(0, len(all_group_names), self._batch_size):
            group_names = all_group_names[offset:(offset + self._batch_size)]
            for db_group in self.inventory.groups.filter(name__in=group_names):
                mem_group = self.all_group.all_groups[db_group.name]
                group_group_count += len(mem_group.children)
                all_child_names = sorted([g.name for g in mem_group.children])
                for offset2 in xrange(0, len(all_child_names), self._batch_size):
                    child_names = all_child_names[offset2:(offset2 + self._batch_size)]
                    db_children_qs = self.inventory.groups.filter(name__in=child_names)
                    for db_child in db_children_qs.filter(children__id=db_group.id):
                        logger.info('Group "%s" already child of group "%s"', db_child.name, db_group.name)
                    for db_child in db_children_qs.exclude(children__id=db_group.id):
                        self._batch_add_m2m(db_group.children, db_child)
                    logger.info('Group "%s" added as child of "%s"', db_child.name, db_group.name)
                self._batch_add_m2m(db_group.children, flush=True)
        if settings.SQL_DEBUG:
            logger.warning('Group-group updates took %d queries for %d group-group relationships',
                           len(connection.queries) - queries_before, group_group_count)

    @transaction.atomic
    def _create_update_group_hosts(self):
        # For each host in a mem group, add it to the parent(s) to which it
        # belongs.
        if settings.SQL_DEBUG:
            queries_before = len(connection.queries)
        all_group_names = sorted([k for k,v in self.all_group.all_groups.iteritems() if v.hosts])
        group_host_count = 0
        for offset in xrange(0, len(all_group_names), self._batch_size):
            group_names = all_group_names[offset:(offset + self._batch_size)]
            for db_group in self.inventory.groups.filter(name__in=group_names):
                mem_group = self.all_group.all_groups[db_group.name]
                group_host_count += len(mem_group.hosts)
                all_host_names = sorted([h.name for h in mem_group.hosts if not h.instance_id])
                for offset2 in xrange(0, len(all_host_names), self._batch_size):
                    host_names = all_host_names[offset2:(offset2 + self._batch_size)]
                    db_hosts_qs = self.inventory.hosts.filter(name__in=host_names)
                    for db_host in db_hosts_qs.filter(groups__id=db_group.id):
                        logger.info('Host "%s" already in group "%s"', db_host.name, db_group.name)
                    for db_host in db_hosts_qs.exclude(groups__id=db_group.id):
                        self._batch_add_m2m(db_group.hosts, db_host)
                        logger.info('Host "%s" added to group "%s"', db_host.name, db_group.name)
                all_instance_ids = sorted([h.instance_id for h in mem_group.hosts if h.instance_id])
                for offset2 in xrange(0, len(all_instance_ids), self._batch_size):
                    instance_ids = all_instance_ids[offset2:(offset2 + self._batch_size)]
                    db_hosts_qs = self.inventory.hosts.filter(instance_id__in=instance_ids)
                    for db_host in db_hosts_qs.filter(groups__id=db_group.id):
                        logger.info('Host "%s" already in group "%s"', db_host.name, db_group.name)
                    for db_host in db_hosts_qs.exclude(groups__id=db_group.id):
                        self._batch_add_m2m(db_group.hosts, db_host)
                        logger.info('Host "%s" added to group "%s"', db_host.name, db_group.name)
                self._batch_add_m2m(db_group.hosts, flush=True)
        if settings.SQL_DEBUG:
            logger.warning('Group-host updates took %d queries for %d group-host relationships',
                           len(connection.queries) - queries_before, group_host_count)

    def load_into_database(self):
        '''
        Load inventory from in-memory groups to the database, overwriting or
        merging as appropriate.
        '''
        # FIXME: Attribute changes to superuser?
        # Perform __in queries in batches (mainly for unit tests using SQLite).
        self._batch_size = 500
        self._build_db_instance_id_map()
        self._build_mem_instance_id_map()
        if self.overwrite:
            self._delete_hosts()
            self._delete_groups()
            self._delete_group_children_and_hosts()
        self._update_inventory()
        self._create_update_groups()
        self._create_update_hosts()
        self._create_update_group_children()
        self._create_update_group_hosts()

    def check_license(self):
        license_info = get_licenser().validate()
        if license_info.get('license_key', 'UNLICENSED') == 'UNLICENSED':
            logger.error(LICENSE_NON_EXISTANT_MESSAGE)
            raise CommandError('No license found!')
        elif license_info.get('license_type', 'UNLICENSED') == 'open':
            return
        available_instances = license_info.get('available_instances', 0)
        free_instances = license_info.get('free_instances', 0)
        time_remaining = license_info.get('time_remaining', 0)
        new_count = Host.objects.active_count()
        if time_remaining <= 0 and not license_info.get('demo', False):
            logger.error(LICENSE_EXPIRED_MESSAGE)
            raise CommandError("License has expired!")
        if free_instances < 0:
            d = {
                'new_count': new_count,
                'available_instances': available_instances,
            }
            if license_info.get('demo', False):
                logger.error(DEMO_LICENSE_MESSAGE % d)
            else:
                logger.error(LICENSE_MESSAGE % d)
            raise CommandError('License count exceeded!')

    def mark_license_failure(self, save=True):
        self.inventory_update.license_error = True
        self.inventory_update.save(update_fields=['license_error'])

    def handle_noargs(self, **options):
        self.verbosity = int(options.get('verbosity', 1))
        self.set_logging_level()
        self.inventory_name = options.get('inventory_name', None)
        self.inventory_id = options.get('inventory_id', None)
        self.overwrite = bool(options.get('overwrite', False))
        self.overwrite_vars = bool(options.get('overwrite_vars', False))
        self.keep_vars = bool(options.get('keep_vars', False))
        self.is_custom = bool(options.get('custom', False))
        self.source = options.get('source', None)
        self.enabled_var = options.get('enabled_var', None)
        self.enabled_value = options.get('enabled_value', None)
        self.group_filter = options.get('group_filter', None) or r'^.+$'
        self.host_filter = options.get('host_filter', None) or r'^.+$'
        self.exclude_empty_groups = bool(options.get('exclude_empty_groups', False))
        self.instance_id_var = options.get('instance_id_var', None)

        self.celery_invoked = False if os.getenv('INVENTORY_SOURCE_ID', None) is None else True

        # Load inventory and related objects from database.
        if self.inventory_name and self.inventory_id:
            raise CommandError('--inventory-name and --inventory-id are mutually exclusive')
        elif not self.inventory_name and not self.inventory_id:
            raise CommandError('--inventory-name or --inventory-id is required')
        if (self.overwrite or self.overwrite_vars) and self.keep_vars:
            raise CommandError('--overwrite/--overwrite-vars and --keep-vars are mutually exclusive')
        if not self.source:
            raise CommandError('--source is required')
        try:
            self.group_filter_re = re.compile(self.group_filter)
        except re.error:
            raise CommandError('invalid regular expression for --group-filter')
        try:
            self.host_filter_re = re.compile(self.host_filter)
        except re.error:
            raise CommandError('invalid regular expression for --host-filter')

        '''
        TODO: Remove this deprecation when we remove support for rax.py
        '''
        if self.source == "rax.py":
            logger.info("Rackspace inventory sync is Deprecated in Tower 3.1.0 and support for Rackspace will be removed in a future release.")

        begin = time.time()
        self.load_inventory_from_database()

        try:
            self.check_license()
        except CommandError as e:
            self.mark_license_failure(save=True)
            raise e

        status, tb, exc = 'error', '', None
        try:
            if settings.SQL_DEBUG:
                queries_before = len(connection.queries)

            # Update inventory update for this command line invocation.
            with ignore_inventory_computed_fields():
                iu = self.inventory_update
                if iu.status != 'running':
                    with transaction.atomic():
                        self.inventory_update.status = 'running'
                        self.inventory_update.save()

            # Load inventory from source.
            self.all_group = load_inventory_source(self.source,
                                                   self.group_filter_re,
                                                   self.host_filter_re,
                                                   self.exclude_empty_groups,
                                                   self.is_custom)
            if settings.DEBUG:
                # depending on inventory source, this output can be
                # *exceedingly* verbose - crawling a deeply nested
                # inventory/group data structure and printing metadata about
                # each host and its memberships
                #
                # it's easy for this scale of data to overwhelm pexpect,
                # (and it's likely only useful for purposes of debugging the
                # actual inventory import code), so only print it if we have to:
                # https://github.com/ansible/ansible-tower/issues/7414#issuecomment-321615104
                self.all_group.debug_tree()

            with batch_role_ancestor_rebuilding():
                # Ensure that this is managed as an atomic SQL transaction,
                # and thus properly rolled back if there is an issue.
                with transaction.atomic():
                    # Merge/overwrite inventory into database.
                    if settings.SQL_DEBUG:
                        logger.warning('loading into database...')
                    with ignore_inventory_computed_fields():
                        if getattr(settings, 'ACTIVITY_STREAM_ENABLED_FOR_INVENTORY_SYNC', True):
                            self.load_into_database()
                        else:
                            with disable_activity_stream():
                                self.load_into_database()
                        if settings.SQL_DEBUG:
                            queries_before2 = len(connection.queries)
                        self.inventory.update_computed_fields()
                        if settings.SQL_DEBUG:
                            logger.warning('update computed fields took %d queries',
                                           len(connection.queries) - queries_before2)
                    try:
                        self.check_license()
                    except CommandError as e:
                        self.mark_license_failure(save=True)
                        raise e

                    if settings.SQL_DEBUG:
                        logger.warning('Inventory import completed for %s in %0.1fs',
                                       self.inventory_source.name, time.time() - begin)
                    else:
                        logger.info('Inventory import completed for %s in %0.1fs',
                                    self.inventory_source.name, time.time() - begin)
                    status = 'successful'

            # If we're in debug mode, then log the queries and time
            # used to do the operation.
            if settings.SQL_DEBUG:
                queries_this_import = connection.queries[queries_before:]
                sqltime = sum(float(x['time']) for x in queries_this_import)
                logger.warning('Inventory import required %d queries '
                               'taking %0.3fs', len(queries_this_import),
                               sqltime)
        except Exception as e:
            if isinstance(e, KeyboardInterrupt):
                status = 'canceled'
                exc = e
            elif isinstance(e, CommandError):
                exc = e
            else:
                tb = traceback.format_exc()
                exc = e
            transaction.rollback()

        if self.celery_invoked is False:
            with ignore_inventory_computed_fields():
                self.inventory_update = InventoryUpdate.objects.get(pk=self.inventory_update.pk)
                self.inventory_update.result_traceback = tb
                self.inventory_update.status = status
                self.inventory_update.save(update_fields=['status', 'result_traceback'])

        if exc and isinstance(exc, CommandError):
            sys.exit(1)
        elif exc:
            raise<|MERGE_RESOLUTION|>--- conflicted
+++ resolved
@@ -185,12 +185,6 @@
             data.setdefault('_meta', {})
             data['_meta'].setdefault('hostvars', {})
             logger.warning('Re-calling script for hostvars individually.')
-<<<<<<< HEAD
-            for group_name, group_dict in data.iteritems():
-                if group_name == '_meta':
-                    continue
-                for hostname in group_dict.get('hosts', []):
-=======
             for group_name, group_data in data.iteritems():
                 if group_name == '_meta':
                     continue
@@ -205,7 +199,6 @@
                     group_host_list = []
 
                 for hostname in group_host_list:
->>>>>>> 06210624
                     logger.debug('Obtaining hostvars for %s' % hostname.encode('utf-8'))
                     hostdata = self.command_to_json(
                         base_args + ['--host', hostname.encode("utf-8")]
@@ -213,11 +206,7 @@
                     if isinstance(hostdata, dict):
                         data['_meta']['hostvars'][hostname] = hostdata
                     else:
-<<<<<<< HEAD
-                        self.logger.warning(
-=======
                         logger.warning(
->>>>>>> 06210624
                             'Expected dict of vars for host "%s" when '
                             'calling with `--host`, got %s instead',
                             k, str(type(data))
