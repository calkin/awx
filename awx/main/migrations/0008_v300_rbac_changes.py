# -*- coding: utf-8 -*-
from __future__ import unicode_literals

from django.db import migrations, models
import django.db.models.deletion
from django.conf import settings
import taggit.managers
import awx.main.fields

class Migration(migrations.Migration):

    dependencies = [
        ('taggit', '0002_auto_20150616_2121'),
        ('contenttypes', '0002_remove_content_type_name'),
        migrations.swappable_dependency(settings.AUTH_USER_MODEL),
        ('main', '0007_v300_active_flag_removal'),
    ]

    operations = [
        migrations.RenameField(
            'Organization',
            'admins',
            'deprecated_admins',
        ),
        migrations.RenameField(
            'Organization',
            'users',
            'deprecated_users',
        ),
        migrations.RenameField(
            'Team',
            'users',
            'deprecated_users',
        ),
        migrations.RenameField(
            'Team',
            'projects',
            'deprecated_projects',
        ),
        migrations.AddField(
            model_name='project',
            name='organization',
            field=models.ForeignKey(related_name='projects', to='main.Organization', blank=True, null=True),
        ),
        migrations.AlterField(
            model_name='team',
            name='deprecated_projects',
            field=models.ManyToManyField(related_name='deprecated_teams', to='main.Project', blank=True),
        ),

        migrations.CreateModel(
            name='Role',
            fields=[
                ('id', models.AutoField(verbose_name='ID', serialize=False, auto_created=True, primary_key=True)),
                ('created', models.DateTimeField(default=None, editable=False)),
                ('modified', models.DateTimeField(default=None, editable=False)),
                ('description', models.TextField(default=b'', blank=True)),
                ('name', models.CharField(max_length=512)),
                ('singleton_name', models.TextField(default=None, unique=True, null=True, db_index=True)),
                ('object_id', models.PositiveIntegerField(default=None, null=True)),
                ('ancestors', models.ManyToManyField(related_name='descendents', to='main.Role')),
                ('content_type', models.ForeignKey(default=None, to='contenttypes.ContentType', null=True)),
                ('created_by', models.ForeignKey(related_name="{u'class': 'role', u'app_label': 'main'}(class)s_created+", on_delete=django.db.models.deletion.SET_NULL, default=None, editable=False, to=settings.AUTH_USER_MODEL, null=True)),
                ('members', models.ManyToManyField(related_name='roles', to=settings.AUTH_USER_MODEL)),
                ('modified_by', models.ForeignKey(related_name="{u'class': 'role', u'app_label': 'main'}(class)s_modified+", on_delete=django.db.models.deletion.SET_NULL, default=None, editable=False, to=settings.AUTH_USER_MODEL, null=True)),
                ('parents', models.ManyToManyField(related_name='children', to='main.Role')),
                ('implicit_parents', models.ManyToManyField(related_name='implicit_children', to='main.Role')),
                ('tags', taggit.managers.TaggableManager(to='taggit.Tag', through='taggit.TaggedItem', blank=True, help_text='A comma-separated list of tags.', verbose_name='Tags')),
            ],
            options={
                'db_table': 'main_rbac_roles',
                'verbose_name_plural': 'roles',
            },
        ),
        migrations.CreateModel(
            name='RolePermission',
            fields=[
                ('id', models.AutoField(verbose_name='ID', serialize=False, auto_created=True, primary_key=True)),
                ('created', models.DateTimeField(default=None, editable=False)),
                ('modified', models.DateTimeField(default=None, editable=False)),
                ('auto_generated', models.BooleanField(default=False)),
                ('object_id', models.PositiveIntegerField(default=None)),
                ('create', models.IntegerField(default=0)),
                ('read', models.IntegerField(default=0)),
                ('write', models.IntegerField(default=0)),
                ('update', models.IntegerField(default=0)),
                ('delete', models.IntegerField(default=0)),
                ('execute', models.IntegerField(default=0)),
                ('scm_update', models.IntegerField(default=0)),
                ('use', models.IntegerField(default=0)),
                ('content_type', models.ForeignKey(default=None, to='contenttypes.ContentType')),
                ('role', models.ForeignKey(related_name='permissions', to='main.Role')),
            ],
            options={
                'db_table': 'main_rbac_permissions',
                'verbose_name_plural': 'permissions',
            },
        ),

        migrations.AddField(
            model_name='credential',
            name='auditor_role',
            field=awx.main.fields.ImplicitRoleField(related_name='+', role_description=b'Auditor of the credential', parent_role=[b'singleton:System Auditor'], to='main.Role', role_name=b'Credential Auditor', null=b'True', permissions={b'read': True}),
        ),
        migrations.AddField(
            model_name='credential',
            name='owner_role',
            field=awx.main.fields.ImplicitRoleField(related_name='+', role_description=b'Owner of the credential', parent_role=[b'singleton:System Administrator'], to='main.Role', role_name=b'Credential Owner', null=b'True', permissions={b'all': True}),
        ),
        migrations.AddField(
            model_name='credential',
            name='usage_role',
            field=awx.main.fields.ImplicitRoleField(related_name='+', role_description=b'May use this credential, but not read sensitive portions or modify it', parent_role=None, to='main.Role', role_name=b'Credential User', null=b'True', permissions={b'use': True}),
        ),
        migrations.AddField(
            model_name='custominventoryscript',
            name='admin_role',
            field=awx.main.fields.ImplicitRoleField(related_name='+', role_description=b'May manage this inventory', parent_role=b'organization.admin_role', to='main.Role', role_name=b'CustomInventory Administrator', null=b'True', permissions={b'all': True}),
        ),
        migrations.AddField(
            model_name='custominventoryscript',
            name='auditor_role',
            field=awx.main.fields.ImplicitRoleField(related_name='+', role_description=b'May view but not modify this inventory', parent_role=b'organization.auditor_role', to='main.Role', role_name=b'CustomInventory Auditor', null=b'True', permissions={b'read': True}),
        ),
        migrations.AddField(
            model_name='custominventoryscript',
            name='member_role',
            field=awx.main.fields.ImplicitRoleField(related_name='+', role_description=b'May view but not modify this inventory', parent_role=b'organization.member_role', to='main.Role', role_name=b'CustomInventory Member', null=b'True', permissions={b'read': True}),
        ),
        migrations.AddField(
            model_name='group',
            name='admin_role',
            field=awx.main.fields.ImplicitRoleField(related_name='+', role_description=b'', parent_role=[b'inventory.admin_role', b'parents.admin_role'], to='main.Role', role_name=b'Inventory Group Administrator', null=b'True', permissions={b'all': True}),
        ),
        migrations.AddField(
            model_name='group',
            name='auditor_role',
            field=awx.main.fields.ImplicitRoleField(related_name='+', role_description=b'', parent_role=[b'inventory.auditor_role', b'parents.auditor_role'], to='main.Role', role_name=b'Inventory Group Auditor', null=b'True', permissions={b'read': True}),
        ),
        migrations.AddField(
            model_name='group',
            name='executor_role',
            field=awx.main.fields.ImplicitRoleField(related_name='+', role_description=b'', parent_role=[b'inventory.executor_role', b'parents.executor_role'], to='main.Role', role_name=b'Inventory Group Executor', null=b'True', permissions={b'read': True, b'execute': True}),
        ),
        migrations.AddField(
            model_name='group',
            name='updater_role',
            field=awx.main.fields.ImplicitRoleField(related_name='+', role_description=b'', parent_role=[b'inventory.updater_role', b'parents.updater_role'], to='main.Role', role_name=b'Inventory Group Updater', null=b'True', permissions={b'read': True, b'write': True, b'create': True, b'use': True}),
        ),
        migrations.AddField(
            model_name='inventory',
            name='admin_role',
            field=awx.main.fields.ImplicitRoleField(related_name='+', role_description=b'May manage this inventory', parent_role=b'organization.admin_role', to='main.Role', role_name=b'Inventory Administrator', null=b'True', permissions={b'all': True}),
        ),
        migrations.AddField(
            model_name='inventory',
            name='auditor_role',
            field=awx.main.fields.ImplicitRoleField(related_name='+', role_description=b'May view but not modify this inventory', parent_role=b'organization.auditor_role', to='main.Role', role_name=b'Inventory Auditor', null=b'True', permissions={b'read': True}),
        ),
        migrations.AddField(
            model_name='inventory',
            name='executor_role',
            field=awx.main.fields.ImplicitRoleField(related_name='+', role_description=b'May execute jobs against this inventory', parent_role=None, to='main.Role', role_name=b'Inventory Executor', null=b'True', permissions={b'read': True, b'execute': True}),
        ),
        migrations.AddField(
            model_name='inventory',
            name='updater_role',
            field=awx.main.fields.ImplicitRoleField(related_name='+', role_description=b'May update the inventory', parent_role=None, to='main.Role', role_name=b'Inventory Updater', null=b'True', permissions={b'read': True, b'update': True}),
<<<<<<< HEAD
=======
        ),
        migrations.AddField(
            model_name='inventory',
            name='usage_role',
            field=awx.main.fields.ImplicitRoleField(related_name='+', role_description=b'May use this inventory, but not read sensitive portions or modify it', parent_role=None, to='main.Role', role_name=b'Inventory User', null=b'True', permissions={b'use': True}),
>>>>>>> ad89491a
        ),
        migrations.AddField(
            model_name='jobtemplate',
            name='admin_role',
            field=awx.main.fields.ImplicitRoleField(related_name='+', role_description=b'Full access to all settings', parent_role=b'project.admin_role', to='main.Role', role_name=b'Job Template Administrator', null=b'True', permissions={b'all': True}),
        ),
        migrations.AddField(
            model_name='jobtemplate',
            name='auditor_role',
            field=awx.main.fields.ImplicitRoleField(related_name='+', role_description=b'Read-only access to all settings', parent_role=b'project.auditor_role', to='main.Role', role_name=b'Job Template Auditor', null=b'True', permissions={b'read': True}),
        ),
        migrations.AddField(
            model_name='jobtemplate',
            name='executor_role',
            field=awx.main.fields.ImplicitRoleField(related_name='+', role_description=b'May run the job template', parent_role=None, to='main.Role', role_name=b'Job Template Runner', null=b'True', permissions={b'read': True, b'execute': True}),
        ),
        migrations.AddField(
            model_name='organization',
            name='admin_role',
            field=awx.main.fields.ImplicitRoleField(related_name='+', role_description=b'May manage all aspects of this organization', parent_role=b'singleton:System Administrator', to='main.Role', role_name=b'Organization Administrator', null=b'True', permissions={b'write': True, b'use': True, b'scm_update': True, b'execute': True, b'read': True, b'create': True, b'update': True, b'delete': True}),
        ),
        migrations.AddField(
            model_name='organization',
            name='auditor_role',
            field=awx.main.fields.ImplicitRoleField(related_name='+', role_description=b'May read all settings associated with this organization', parent_role=b'singleton:System Auditor', to='main.Role', role_name=b'Organization Auditor', null=b'True', permissions={b'read': True}),
        ),
        migrations.AddField(
            model_name='organization',
            name='member_role',
            field=awx.main.fields.ImplicitRoleField(related_name='+', role_description=b'A member of this organization', parent_role=b'admin_role', to='main.Role', role_name=b'Organization Member', null=b'True', permissions={b'read': True}),
        ),
        migrations.AddField(
            model_name='project',
            name='admin_role',
            field=awx.main.fields.ImplicitRoleField(related_name='+', role_description=b'May manage this project', parent_role=[b'organization.admin_role', b'singleton:System Administrator'], to='main.Role', role_name=b'Project Administrator', null=b'True', permissions={b'all': True}),
        ),
        migrations.AddField(
            model_name='project',
            name='auditor_role',
            field=awx.main.fields.ImplicitRoleField(related_name='+', role_description=b'May read all settings associated with this project', parent_role=[b'organization.auditor_role', b'singleton:System Auditor'], to='main.Role', role_name=b'Project Auditor', null=b'True', permissions={b'read': True}),
        ),
        migrations.AddField(
            model_name='project',
            name='member_role',
            field=awx.main.fields.ImplicitRoleField(related_name='+', role_description=b'Implies membership within this project', parent_role=None, to='main.Role', role_name=b'Project Member', null=b'True', permissions={b'read': True}),
        ),
        migrations.AddField(
            model_name='project',
            name='scm_update_role',
            field=awx.main.fields.ImplicitRoleField(related_name='+', role_description=b'May update this project from the source control management system', parent_role=b'admin_role', to='main.Role', role_name=b'Project Updater', null=b'True', permissions={b'scm_update': True}),
        ),
        migrations.AddField(
            model_name='team',
            name='admin_role',
            field=awx.main.fields.ImplicitRoleField(related_name='+', role_description=b'May manage this team', parent_role=b'organization.admin_role', to='main.Role', role_name=b'Team Administrator', null=b'True', permissions={b'write': True, b'use': True, b'scm_update': True, b'execute': True, b'read': True, b'create': True, b'update': True, b'delete': True}),
        ),
        migrations.AddField(
            model_name='team',
            name='auditor_role',
            field=awx.main.fields.ImplicitRoleField(related_name='+', role_description=b'May read all settings associated with this team', parent_role=b'organization.auditor_role', to='main.Role', role_name=b'Team Auditor', null=b'True', permissions={b'read': True}),
        ),
        migrations.AddField(
            model_name='team',
            name='member_role',
            field=awx.main.fields.ImplicitRoleField(related_name='+', role_description=b'A member of this team', parent_role=b'admin_role', to='main.Role', role_name=b'Team Member', null=b'True', permissions={b'read': True}),
        ),


        migrations.AlterIndexTogether(
            name='rolepermission',
            index_together=set([('content_type', 'object_id')]),
        ),
        migrations.RenameField(
            model_name='organization',
            old_name='projects',
            new_name='deprecated_projects',
        ),
        migrations.AlterField(
            model_name='organization',
            name='deprecated_projects',
            field=models.ManyToManyField(related_name='deprecated_organizations', to='main.Project', blank=True),
        ),
        migrations.RenameField(
            'Credential',
            'team',
            'deprecated_team',
        ),
        migrations.RenameField(
            'Credential',
            'user',
            'deprecated_user',
        ),
        migrations.AlterField(
            model_name='organization',
            name='deprecated_admins',
            field=models.ManyToManyField(related_name='deprecated_admin_of_organizations', to=settings.AUTH_USER_MODEL, blank=True),
        ),
        migrations.AlterField(
            model_name='organization',
            name='deprecated_users',
            field=models.ManyToManyField(related_name='deprecated_organizations', to=settings.AUTH_USER_MODEL, blank=True),
        ),
        migrations.AlterField(
            model_name='team',
            name='deprecated_users',
            field=models.ManyToManyField(related_name='deprecated_teams', to=settings.AUTH_USER_MODEL, blank=True),
        ),
        migrations.AlterUniqueTogether(
            name='credential',
            unique_together=set([]),
        ),
    ]<|MERGE_RESOLUTION|>--- conflicted
+++ resolved
@@ -166,14 +166,11 @@
             model_name='inventory',
             name='updater_role',
             field=awx.main.fields.ImplicitRoleField(related_name='+', role_description=b'May update the inventory', parent_role=None, to='main.Role', role_name=b'Inventory Updater', null=b'True', permissions={b'read': True, b'update': True}),
-<<<<<<< HEAD
-=======
         ),
         migrations.AddField(
             model_name='inventory',
             name='usage_role',
             field=awx.main.fields.ImplicitRoleField(related_name='+', role_description=b'May use this inventory, but not read sensitive portions or modify it', parent_role=None, to='main.Role', role_name=b'Inventory User', null=b'True', permissions={b'use': True}),
->>>>>>> ad89491a
         ),
         migrations.AddField(
             model_name='jobtemplate',
