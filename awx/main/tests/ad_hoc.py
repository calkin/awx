# Copyright (c) 2015 Ansible, Inc.
# All Rights Reserved.

# Python
import glob
import os
import subprocess
import tempfile

# Django
from django.conf import settings
from django.core.urlresolvers import reverse

# Django-CRUM
from crum import impersonate

# AWX
from awx.main.models import * # noqa
from awx.main.tests.base import BaseJobExecutionTest
from awx.main.tests.tasks import TEST_SSH_KEY_DATA, TEST_SSH_KEY_DATA_LOCKED, TEST_SSH_KEY_DATA_UNLOCK

__all__ = ['RunAdHocCommandTest', 'AdHocCommandApiTest']


class BaseAdHocCommandTest(BaseJobExecutionTest):
    '''
    Common initialization for testing ad hoc commands.
    '''

    def setUp(self):
        super(BaseAdHocCommandTest, self).setUp()
        self.setup_instances()
        self.setup_users()
        self.organization = self.make_organizations(self.super_django_user, 1)[0]
        self.organization.admins.add(self.normal_django_user)
        self.inventory = self.organization.inventories.create(name='test-inventory', description='description for test-inventory')
        self.host = self.inventory.hosts.create(name='host.example.com')
        self.host2 = self.inventory.hosts.create(name='host2.example.com')
        self.group = self.inventory.groups.create(name='test-group')
        self.group2 = self.inventory.groups.create(name='test-group2')
        self.group.hosts.add(self.host)
        self.group2.hosts.add(self.host, self.host2)
        self.inventory2 = self.organization.inventories.create(name='test-inventory2')
        self.host3 = self.inventory2.hosts.create(name='host3.example.com')
        self.credential = None
        settings.INTERNAL_API_URL = self.live_server_url
        settings.CALLBACK_CONSUMER_PORT = ''

    def create_test_credential(self, **kwargs):
        self.credential = self.make_credential(**kwargs)
        return self.credential


class RunAdHocCommandTest(BaseAdHocCommandTest):
    '''
    Test cases for RunAdHocCommand celery task.
    '''

    def create_test_ad_hoc_command(self, **kwargs):
        with impersonate(self.super_django_user):
            opts = {
                'inventory': self.inventory,
                'credential': self.credential,
                'job_type': 'run',
                'module_name': 'command',
                'module_args': 'uptime',
            }
            opts.update(kwargs)
            self.ad_hoc_command = AdHocCommand.objects.create(**opts)
        return self.ad_hoc_command

    def check_ad_hoc_command_events(self, ad_hoc_command, runner_status='ok',
                                    hosts=None):
        ad_hoc_command_events = ad_hoc_command.ad_hoc_command_events.all()
        for ad_hoc_command_event in ad_hoc_command_events:
            unicode(ad_hoc_command_event)  # For test coverage.
        should_be_failed = bool(runner_status not in ('ok', 'skipped'))
        should_be_changed = bool(runner_status in ('ok', 'failed') and ad_hoc_command.job_type == 'run')
        if hosts is not None:
            host_pks = set([x.pk for x in hosts])
        else:
            host_pks = set(ad_hoc_command.inventory.hosts.values_list('pk', flat=True))
        qs = ad_hoc_command_events.filter(event=('runner_on_%s' % runner_status))
        self.assertEqual(qs.count(), len(host_pks))
        for evt in qs:
            self.assertTrue(evt.host_id in host_pks)
            self.assertTrue(evt.host_name)
            self.assertEqual(evt.failed, should_be_failed)
            self.assertEqual(evt.changed, should_be_changed)

    def test_run_ad_hoc_command(self):
        ad_hoc_command = self.create_test_ad_hoc_command()
        self.assertEqual(ad_hoc_command.status, 'new')
        self.assertFalse(ad_hoc_command.passwords_needed_to_start)
        self.assertTrue(ad_hoc_command.signal_start())
        ad_hoc_command = AdHocCommand.objects.get(pk=ad_hoc_command.pk)
        self.check_job_result(ad_hoc_command, 'successful')
        self.check_ad_hoc_command_events(ad_hoc_command, 'ok')

    def test_check_mode_ad_hoc_command(self):
        ad_hoc_command = self.create_test_ad_hoc_command(module_name='ping', module_args='', job_type='check')
        self.assertEqual(ad_hoc_command.status, 'new')
        self.assertFalse(ad_hoc_command.passwords_needed_to_start)
        self.assertTrue(ad_hoc_command.signal_start())
        ad_hoc_command = AdHocCommand.objects.get(pk=ad_hoc_command.pk)
        self.check_job_result(ad_hoc_command, 'successful')
        self.check_ad_hoc_command_events(ad_hoc_command, 'ok')

    def test_run_ad_hoc_command_that_fails(self):
        ad_hoc_command = self.create_test_ad_hoc_command(module_args='false')
        self.assertEqual(ad_hoc_command.status, 'new')
        self.assertFalse(ad_hoc_command.passwords_needed_to_start)
        self.assertTrue(ad_hoc_command.signal_start())
        ad_hoc_command = AdHocCommand.objects.get(pk=ad_hoc_command.pk)
        self.check_job_result(ad_hoc_command, 'failed')
        self.check_ad_hoc_command_events(ad_hoc_command, 'failed')

    def test_check_mode_where_command_would_fail(self):
        ad_hoc_command = self.create_test_ad_hoc_command(job_type='check', module_args='false')
        self.assertEqual(ad_hoc_command.status, 'new')
        self.assertFalse(ad_hoc_command.passwords_needed_to_start)
        self.assertTrue(ad_hoc_command.signal_start())
        ad_hoc_command = AdHocCommand.objects.get(pk=ad_hoc_command.pk)
        self.check_job_result(ad_hoc_command, 'failed')
        self.check_ad_hoc_command_events(ad_hoc_command, 'unreachable')

    def test_cancel_ad_hoc_command(self):
        ad_hoc_command = self.create_test_ad_hoc_command()
        self.assertEqual(ad_hoc_command.status, 'new')
        self.assertFalse(ad_hoc_command.cancel_flag)
        self.assertFalse(ad_hoc_command.passwords_needed_to_start)
        ad_hoc_command.cancel_flag = True
        ad_hoc_command.save(update_fields=['cancel_flag'])
        self.assertTrue(ad_hoc_command.signal_start())
        ad_hoc_command = AdHocCommand.objects.get(pk=ad_hoc_command.pk)
        self.check_job_result(ad_hoc_command, 'canceled')
        self.assertTrue(ad_hoc_command.cancel_flag)
        # Calling cancel afterwards just returns the cancel flag.
        self.assertTrue(ad_hoc_command.cancel())
        # Read attribute for test coverage.
        ad_hoc_command.celery_task
        ad_hoc_command.celery_task_id = ''
        ad_hoc_command.save(update_fields=['celery_task_id'])
        self.assertEqual(ad_hoc_command.celery_task, None)
        # Unable to start ad hoc command again.
        self.assertFalse(ad_hoc_command.signal_start())

    def test_ad_hoc_command_options(self):
        ad_hoc_command = self.create_test_ad_hoc_command(forks=2, verbosity=2)
        self.assertEqual(ad_hoc_command.status, 'new')
        self.assertFalse(ad_hoc_command.passwords_needed_to_start)
        self.assertTrue(ad_hoc_command.signal_start())
        ad_hoc_command = AdHocCommand.objects.get(pk=ad_hoc_command.pk)
        self.check_job_result(ad_hoc_command, 'successful')
        self.assertTrue('"--forks=2"' in ad_hoc_command.job_args)
        self.assertTrue('"-vv"' in ad_hoc_command.job_args)
        # Test with basic become privilege escalation
        ad_hoc_command2 = self.create_test_ad_hoc_command(become_enabled=True)
        self.assertEqual(ad_hoc_command2.status, 'new')
        self.assertFalse(ad_hoc_command2.passwords_needed_to_start)
        self.assertTrue(ad_hoc_command2.signal_start())
        ad_hoc_command2 = AdHocCommand.objects.get(pk=ad_hoc_command2.pk)
        self.check_job_result(ad_hoc_command2, ('successful', 'failed'))
        self.assertTrue('"--become"' in ad_hoc_command2.job_args)

    def test_limit_option(self):
        # Test limit by hostname.
        ad_hoc_command = self.create_test_ad_hoc_command(limit='host.example.com')
        self.assertEqual(ad_hoc_command.status, 'new')
        self.assertFalse(ad_hoc_command.passwords_needed_to_start)
        self.assertTrue(ad_hoc_command.signal_start())
        ad_hoc_command = AdHocCommand.objects.get(pk=ad_hoc_command.pk)
        self.check_job_result(ad_hoc_command, 'successful')
        self.check_ad_hoc_command_events(ad_hoc_command, 'ok', hosts=[self.host])
        self.assertTrue('"host.example.com"' in ad_hoc_command.job_args)
        # Test limit by group name.
        ad_hoc_command2 = self.create_test_ad_hoc_command(limit='test-group')
        self.assertEqual(ad_hoc_command2.status, 'new')
        self.assertFalse(ad_hoc_command2.passwords_needed_to_start)
        self.assertTrue(ad_hoc_command2.signal_start())
        ad_hoc_command2 = AdHocCommand.objects.get(pk=ad_hoc_command.pk)
        self.check_job_result(ad_hoc_command2, 'successful')
        self.check_ad_hoc_command_events(ad_hoc_command2, 'ok', hosts=[self.host])
        # Test limit by host not in inventory.
        ad_hoc_command3 = self.create_test_ad_hoc_command(limit='bad-host')
        self.assertEqual(ad_hoc_command3.status, 'new')
        self.assertFalse(ad_hoc_command3.passwords_needed_to_start)
        self.assertTrue(ad_hoc_command3.signal_start())
        ad_hoc_command3 = AdHocCommand.objects.get(pk=ad_hoc_command3.pk)
        self.check_job_result(ad_hoc_command3, 'successful')
        self.check_ad_hoc_command_events(ad_hoc_command3, 'ok', hosts=[])
        self.assertEqual(ad_hoc_command3.ad_hoc_command_events.count(), 0)

    def test_ssh_username_and_password(self):
        self.create_test_credential(username='sshuser', password='sshpass')
        ad_hoc_command = self.create_test_ad_hoc_command()
        self.assertEqual(ad_hoc_command.status, 'new')
        self.assertFalse(ad_hoc_command.passwords_needed_to_start)
        self.assertTrue(ad_hoc_command.signal_start())
        ad_hoc_command = AdHocCommand.objects.get(pk=ad_hoc_command.pk)
        self.check_job_result(ad_hoc_command, 'successful')
        self.assertTrue('"-u"' in ad_hoc_command.job_args)
        self.assertTrue('"--ask-pass"' in ad_hoc_command.job_args)

    def test_ssh_ask_password(self):
        self.create_test_credential(password='ASK')
        ad_hoc_command = self.create_test_ad_hoc_command()
        self.assertEqual(ad_hoc_command.status, 'new')
        self.assertTrue(ad_hoc_command.passwords_needed_to_start)
        self.assertTrue('ssh_password' in ad_hoc_command.passwords_needed_to_start)
        self.assertFalse(ad_hoc_command.signal_start())
        self.assertTrue(ad_hoc_command.signal_start(ssh_password='sshpass'))
        ad_hoc_command = AdHocCommand.objects.get(pk=ad_hoc_command.pk)
        self.check_job_result(ad_hoc_command, 'successful')
        self.assertTrue('"--ask-pass"' in ad_hoc_command.job_args)

    def test_sudo_username_and_password(self):
        self.create_test_credential(become_method="sudo",
                                    become_username='sudouser',
                                    become_password='sudopass')
        ad_hoc_command = self.create_test_ad_hoc_command()
        self.assertEqual(ad_hoc_command.status, 'new')
        self.assertFalse(ad_hoc_command.passwords_needed_to_start)
        self.assertTrue(ad_hoc_command.signal_start())
        ad_hoc_command = AdHocCommand.objects.get(pk=ad_hoc_command.pk)
        # Job may fail if current user doesn't have password-less sudo
        # privileges, but we're mainly checking the command line arguments.
        self.check_job_result(ad_hoc_command, ('successful', 'failed'))
        self.assertTrue('"--become-method"' in ad_hoc_command.job_args)
        self.assertTrue('"--become-user"' in ad_hoc_command.job_args)
        self.assertTrue('"--ask-become-pass"' in ad_hoc_command.job_args)
        self.assertFalse('"--become"' in ad_hoc_command.job_args)

    def test_sudo_ask_password(self):
        self.create_test_credential(become_password='ASK')
        ad_hoc_command = self.create_test_ad_hoc_command()
        self.assertEqual(ad_hoc_command.status, 'new')
        self.assertTrue(ad_hoc_command.passwords_needed_to_start)
        self.assertTrue('become_password' in ad_hoc_command.passwords_needed_to_start)
        self.assertFalse(ad_hoc_command.signal_start())
        self.assertTrue(ad_hoc_command.signal_start(become_password='sudopass'))
        ad_hoc_command = AdHocCommand.objects.get(pk=ad_hoc_command.pk)
        # Job may fail, but we're mainly checking the command line arguments.
        self.check_job_result(ad_hoc_command, ('successful', 'failed'))
        self.assertTrue('"--ask-become-pass"' in ad_hoc_command.job_args)
        self.assertFalse('"--become-user"' in ad_hoc_command.job_args)
        self.assertFalse('"--become"' in ad_hoc_command.job_args)

    def test_unlocked_ssh_key(self):
        self.create_test_credential(ssh_key_data=TEST_SSH_KEY_DATA)
        ad_hoc_command = self.create_test_ad_hoc_command()
        self.assertEqual(ad_hoc_command.status, 'new')
        self.assertFalse(ad_hoc_command.passwords_needed_to_start)
        self.assertTrue(ad_hoc_command.signal_start())
        ad_hoc_command = AdHocCommand.objects.get(pk=ad_hoc_command.pk)
        self.check_job_result(ad_hoc_command, 'successful')
        self.assertFalse('"--private-key=' in ad_hoc_command.job_args)
        self.assertTrue('ssh-agent' in ad_hoc_command.job_args)

    def test_locked_ssh_key_with_password(self):
        self.create_test_credential(ssh_key_data=TEST_SSH_KEY_DATA_LOCKED,
                                    ssh_key_unlock=TEST_SSH_KEY_DATA_UNLOCK)
        ad_hoc_command = self.create_test_ad_hoc_command()
        self.assertEqual(ad_hoc_command.status, 'new')
        self.assertFalse(ad_hoc_command.passwords_needed_to_start)
        self.assertTrue(ad_hoc_command.signal_start())
        ad_hoc_command = AdHocCommand.objects.get(pk=ad_hoc_command.pk)
        self.check_job_result(ad_hoc_command, 'successful')
        self.assertTrue('ssh-agent' in ad_hoc_command.job_args)
        self.assertTrue('Bad passphrase' not in ad_hoc_command.result_stdout)

    def test_locked_ssh_key_with_bad_password(self):
        self.create_test_credential(ssh_key_data=TEST_SSH_KEY_DATA_LOCKED,
                                    ssh_key_unlock='not the passphrase')
        ad_hoc_command = self.create_test_ad_hoc_command()
        self.assertEqual(ad_hoc_command.status, 'new')
        self.assertFalse(ad_hoc_command.passwords_needed_to_start)
        self.assertTrue(ad_hoc_command.signal_start())
        ad_hoc_command = AdHocCommand.objects.get(pk=ad_hoc_command.pk)
        self.check_job_result(ad_hoc_command, 'failed')
        self.assertTrue('ssh-agent' in ad_hoc_command.job_args)
        self.assertTrue('Bad passphrase' in ad_hoc_command.result_stdout)

    def test_locked_ssh_key_ask_password(self):
        self.create_test_credential(ssh_key_data=TEST_SSH_KEY_DATA_LOCKED,
                                    ssh_key_unlock='ASK')
        ad_hoc_command = self.create_test_ad_hoc_command()
        self.assertEqual(ad_hoc_command.status, 'new')
        self.assertTrue(ad_hoc_command.passwords_needed_to_start)
        self.assertTrue('ssh_key_unlock' in ad_hoc_command.passwords_needed_to_start)
        self.assertFalse(ad_hoc_command.signal_start())
        self.assertTrue(ad_hoc_command.signal_start(ssh_key_unlock='not it'))
        ad_hoc_command = AdHocCommand.objects.get(pk=ad_hoc_command.pk)
        self.check_job_result(ad_hoc_command, 'failed')
        self.assertTrue('ssh-agent' in ad_hoc_command.job_args)
        self.assertTrue('Bad passphrase' in ad_hoc_command.result_stdout)
        # Try again and pass correct password.
        ad_hoc_command = self.create_test_ad_hoc_command()
        self.assertEqual(ad_hoc_command.status, 'new')
        self.assertTrue(ad_hoc_command.passwords_needed_to_start)
        self.assertTrue('ssh_key_unlock' in ad_hoc_command.passwords_needed_to_start)
        self.assertFalse(ad_hoc_command.signal_start())
        self.assertTrue(ad_hoc_command.signal_start(ssh_key_unlock=TEST_SSH_KEY_DATA_UNLOCK))
        ad_hoc_command = AdHocCommand.objects.get(pk=ad_hoc_command.pk)
        self.check_job_result(ad_hoc_command, 'successful')
        self.assertTrue('ssh-agent' in ad_hoc_command.job_args)
        self.assertTrue('Bad passphrase' not in ad_hoc_command.result_stdout)

    def test_run_with_proot(self):
        # Only run test if proot is installed
        cmd = [getattr(settings, 'AWX_PROOT_CMD', 'proot'), '--version']
        try:
            proc = subprocess.Popen(cmd, stdout=subprocess.PIPE,
                                    stderr=subprocess.PIPE)
            proc.communicate()
            has_proot = bool(proc.returncode == 0)
        except (OSError, ValueError):
            has_proot = False
        if not has_proot:
            self.skipTest('proot is not installed')
        # Enable proot for this test.
        settings.AWX_PROOT_ENABLED = True
        # Hide local settings path.
        settings.AWX_PROOT_HIDE_PATHS = [os.path.join(settings.BASE_DIR, 'settings')]
        # Create list of paths that should not be visible to the command.
        hidden_paths = [
            os.path.join(settings.PROJECTS_ROOT, '*'),
            os.path.join(settings.JOBOUTPUT_ROOT, '*'),
        ]
        # Create a temp directory that should not be visible to the command.
        temp_path = tempfile.mkdtemp()
        self._temp_paths.append(temp_path)
        hidden_paths.append(temp_path)
        # Find a file in supervisor logs that should not be visible.
        try:
            supervisor_log_path = glob.glob('/var/log/supervisor/*')[0]
        except IndexError:
            supervisor_log_path = None
        if supervisor_log_path:
            hidden_paths.append(supervisor_log_path)
        # Create and run ad hoc command.
        module_args = ' && '.join(['echo %s && test ! -e %s' % (x, x) for x in hidden_paths])
        ad_hoc_command = self.create_test_ad_hoc_command(module_name='shell', module_args=module_args, verbosity=2)
        self.assertEqual(ad_hoc_command.status, 'new')
        self.assertFalse(ad_hoc_command.passwords_needed_to_start)
        self.assertTrue(ad_hoc_command.signal_start())
        ad_hoc_command = AdHocCommand.objects.get(pk=ad_hoc_command.pk)
        self.check_job_result(ad_hoc_command, 'successful')
        self.check_ad_hoc_command_events(ad_hoc_command, 'ok')

    def test_run_with_proot_not_installed(self):
        # Enable proot for this test, specify invalid proot cmd.
        settings.AWX_PROOT_ENABLED = True
        settings.AWX_PROOT_CMD = 'PR00T'
        ad_hoc_command = self.create_test_ad_hoc_command()
        self.assertEqual(ad_hoc_command.status, 'new')
        self.assertFalse(ad_hoc_command.passwords_needed_to_start)
        self.assertTrue(ad_hoc_command.signal_start())
        ad_hoc_command = AdHocCommand.objects.get(pk=ad_hoc_command.pk)
        self.check_job_result(ad_hoc_command, 'error', expect_traceback=True)


class AdHocCommandApiTest(BaseAdHocCommandTest):
    '''
    Test API list/detail views for ad hoc commands.
    '''

    def setUp(self):
        super(AdHocCommandApiTest, self).setUp()
        self.create_test_credential(user=self.normal_django_user)

    def run_test_ad_hoc_command(self, **kwargs):
        # Post to list to start a new ad hoc command.
        expect = kwargs.pop('expect', 201)
        url = kwargs.pop('url', reverse('api:ad_hoc_command_list'))
        data = {
            'inventory': self.inventory.pk,
            'credential': self.credential.pk,
            'module_name': 'command',
            'module_args': 'uptime',
        }
        data.update(kwargs)
        for k,v in data.items():
            if v is None:
                del data[k]
        return self.post(url, data, expect=expect)

    def test_ad_hoc_command_list(self):
        url = reverse('api:ad_hoc_command_list')

        # Retrieve the empty list of ad hoc commands.
        qs = AdHocCommand.objects.none()
        self.check_get_list(url, 'admin', qs)
        self.check_get_list(url, 'normal', qs)
        self.check_get_list(url, 'other', qs)
        self.check_get_list(url, 'nobody', qs)
        self.check_get_list(url, None, qs, expect=401)

        # Start a new ad hoc command.  Only admin and normal user (org admin)
        # can run commands by default.
        with self.current_user('admin'):
            response = self.run_test_ad_hoc_command()
            self.assertEqual(response['job_type'], 'run')
            self.assertEqual(response['inventory'], self.inventory.pk)
            self.assertEqual(response['credential'], self.credential.pk)
            self.assertEqual(response['module_name'], 'command')
            self.assertEqual(response['module_args'], 'uptime')
            self.assertEqual(response['limit'], '')
            self.assertEqual(response['forks'], 0)
            self.assertEqual(response['verbosity'], 0)
<<<<<<< HEAD
            self.assertEqual(response['privilege_escalation'], '')
            self.put(url, {}, expect=405)
            self.patch(url, {}, expect=405)
=======
            self.assertEqual(response['become_enabled'], False)
            self.put(url, data, expect=405)
            self.patch(url, data, expect=405)
>>>>>>> 55f266d3
            self.delete(url, expect=405)
        with self.current_user('normal'):
            self.run_test_ad_hoc_command()
            self.put(url, {}, expect=405)
            self.patch(url, {}, expect=405)
            self.delete(url, expect=405)
        with self.current_user('other'):
            self.run_test_ad_hoc_command(expect=403)
            self.put(url, {}, expect=405)
            self.patch(url, {}, expect=405)
            self.delete(url, expect=405)
        with self.current_user('nobody'):
            self.run_test_ad_hoc_command(expect=403)
            self.put(url, {}, expect=405)
            self.patch(url, {}, expect=405)
            self.delete(url, expect=405)
        with self.current_user(None):
            self.run_test_ad_hoc_command(expect=401)
            self.put(url, {}, expect=401)
            self.patch(url, {}, expect=401)
            self.delete(url, expect=401)

        # Retrieve the list of ad hoc commands (only admin/normal can see by default).
        qs = AdHocCommand.objects.all()
        self.assertEqual(qs.count(), 2)
        self.check_get_list(url, 'admin', qs)
        self.check_get_list(url, 'normal', qs)
        qs = AdHocCommand.objects.none()
        self.check_get_list(url, 'other', qs)
        self.check_get_list(url, 'nobody', qs)
        self.check_get_list(url, None, qs, expect=401)

        # Explicitly give other user admin permission on the inventory (still
        # not allowed to run ad hoc commands).
        user_perm_url = reverse('api:user_permissions_list', args=(self.other_django_user.pk,))
        user_perm_data = {
            'name': 'Allow Other to Admin Inventory',
            'inventory': self.inventory.pk,
            'permission_type': 'admin',
        }
        with self.current_user('admin'):
            response = self.post(user_perm_url, user_perm_data, expect=201)
            user_perm_id = response['id']
        with self.current_user('other'):
            self.run_test_ad_hoc_command(expect=403)
        self.check_get_list(url, 'other', qs)

        # Update permission to allow other user to run ad hoc commands. Fails
        # when other user can't read credential.
        user_perm_url = reverse('api:permission_detail', args=(user_perm_id,))
        user_perm_data.update({
            'name': 'Allow Other to Admin Inventory and Run Ad Hoc Commands',
            'run_ad_hoc_commands': True,
        })
        with self.current_user('admin'):
            response = self.patch(user_perm_url, user_perm_data, expect=200)
        with self.current_user('other'):
            self.run_test_ad_hoc_command(expect=403)

        # Succeeds once other user has a readable credential.  Other user can
        # only see his own ad hoc command (because of credential permissions).
        other_cred = self.create_test_credential(user=self.other_django_user)
        with self.current_user('other'):
            self.run_test_ad_hoc_command(credential=other_cred.pk)
        qs = AdHocCommand.objects.filter(created_by=self.other_django_user)
        self.assertEqual(qs.count(), 1)
        self.check_get_list(url, 'other', qs)

        # Explicitly give nobody user read permission on the inventory.
        user_perm_url = reverse('api:user_permissions_list', args=(self.nobody_django_user.pk,))
        user_perm_data = {
            'name': 'Allow Nobody to Read Inventory',
            'inventory': self.inventory.pk,
            'permission_type': 'read',
        }
        with self.current_user('admin'):
            response = self.post(user_perm_url, user_perm_data, expect=201)
            user_perm_id = response['id']
        with self.current_user('nobody'):
            self.run_test_ad_hoc_command(credential=other_cred.pk, expect=403)
        self.check_get_list(url, 'other', qs)

        # Create a cred for the nobody user, run an ad hoc command as the admin
        # user with that cred.  Nobody user can still not see the ad hoc command
        # without the run_ad_hoc_commands permission flag.
        nobody_cred = self.create_test_credential(user=self.nobody_django_user)
        with self.current_user('admin'):
            self.run_test_ad_hoc_command(credential=nobody_cred.pk)
        qs = AdHocCommand.objects.none()
        self.check_get_list(url, 'nobody', qs)

        # Give the nobody user the run_ad_hoc_commands flag, and can now see
        # the one ad hoc command previously run.
        user_perm_url = reverse('api:permission_detail', args=(user_perm_id,))
        user_perm_data.update({
            'name': 'Allow Nobody to Read Inventory and Run Ad Hoc Commands',
            'run_ad_hoc_commands': True,
        })
        with self.current_user('admin'):
            response = self.patch(user_perm_url, user_perm_data, expect=200)
        qs = AdHocCommand.objects.filter(credential_id=nobody_cred.pk)
        self.assertEqual(qs.count(), 1)
        self.check_get_list(url, 'nobody', qs)

        # Post without inventory (should fail).
        with self.current_user('admin'):
            self.run_test_ad_hoc_command(inventory=None, expect=400)

        # Post without credential (should fail).
        with self.current_user('admin'):
            self.run_test_ad_hoc_command(credential=None, expect=400)

        # Post with empty or unsupported module name (empty defaults to command).
        with self.current_user('admin'):
            response = self.run_test_ad_hoc_command(module_name=None)
            self.assertEqual(response['module_name'], 'command')
        with self.current_user('admin'):
            response = self.run_test_ad_hoc_command(module_name='')
            self.assertEqual(response['module_name'], 'command')
        with self.current_user('admin'):
            self.run_test_ad_hoc_command(module_name='transcombobulator', expect=400)

        # Post with empty module args for shell/command modules (should fail),
        # empty args for other modules ok.
        with self.current_user('admin'):
            self.run_test_ad_hoc_command(module_args=None, expect=400)
        with self.current_user('admin'):
            self.run_test_ad_hoc_command(module_name='shell', module_args=None, expect=400)
        with self.current_user('admin'):
            self.run_test_ad_hoc_command(module_name='shell', module_args='', expect=400)
        with self.current_user('admin'):
            self.run_test_ad_hoc_command(module_name='ping', module_args=None)

        # Post with invalid values for other parameters.
        with self.current_user('admin'):
            self.run_test_ad_hoc_command(job_type='something', expect=400)
        with self.current_user('admin'):
            response = self.run_test_ad_hoc_command(job_type='check')
            self.assertEqual(response['job_type'], 'check')
        with self.current_user('admin'):
            self.run_test_ad_hoc_command(verbosity=-1, expect=400)
        with self.current_user('admin'):
<<<<<<< HEAD
            self.run_test_ad_hoc_command(forks=-1, expect=400)
        with self.current_user('admin'):
            self.run_test_ad_hoc_command(privilege_escalation='telekinesis', expect=400)
        with self.current_user('admin'):
            response = self.run_test_ad_hoc_command(privilege_escalation='su')
            self.assertEqual(response['privilege_escalation'], 'su')
        with self.current_user('admin'):
            response = self.run_test_ad_hoc_command(privilege_escalation='sudo')
            self.assertEqual(response['privilege_escalation'], 'sudo')
=======
            response = self.post(url, data, expect=400)
        data.pop('forks')
        data['become_enabled'] = True
        with self.current_user('admin'):
            response = self.post(url, data, expect=201)
            self.assertEqual(response['become_enabled'], True)
>>>>>>> 55f266d3

    def test_ad_hoc_command_detail(self):
        with self.current_user('admin'):
            response = self.run_test_ad_hoc_command()

        # Retrieve detail for ad hoc command.  Only GET is supported.
        url = reverse('api:ad_hoc_command_detail', args=(response['id'],))
        self.assertEqual(url, response['url'])
        with self.current_user('admin'):
            response = self.get(url, expect=200)
            self.assertEqual(response['related']['credential'],
                             reverse('api:credential_detail', args=(self.credential.pk,)))
            self.assertEqual(response['related']['inventory'],
                             reverse('api:inventory_detail', args=(self.inventory.pk,)))
            self.assertTrue(response['related']['stdout'])
            self.assertTrue(response['related']['cancel'])
            self.assertTrue(response['related']['relaunch'])
            self.assertTrue(response['related']['events'])
            self.assertTrue(response['related']['activity_stream'])
            self.put(url, {}, expect=405)
            self.patch(url, {}, expect=405)
            self.delete(url, expect=405)
        with self.current_user('normal'):
            response = self.get(url, expect=200)
            self.put(url, {}, expect=405)
            self.patch(url, {}, expect=405)
            self.delete(url, expect=405)
        with self.current_user('other'):
            response = self.get(url, expect=403)
            self.put(url, {}, expect=405)
            self.patch(url, {}, expect=405)
            self.delete(url, expect=405)
        with self.current_user('nobody'):
            response = self.get(url, expect=403)
            self.put(url, {}, expect=405)
            self.patch(url, {}, expect=405)
            self.delete(url, expect=405)
        with self.current_user(None):
            response = self.get(url, expect=401)
            self.put(url, {}, expect=401)
            self.patch(url, {}, expect=401)
            self.delete(url, expect=401)

    def test_ad_hoc_command_cancel(self):
        # Override setting so that ad hoc command isn't actually started.
        with self.settings(CELERY_UNIT_TEST=False):
            with self.current_user('admin'):
                response = self.run_test_ad_hoc_command()

        # Retrieve the cancel URL, should indicate it can be canceled.
        url = reverse('api:ad_hoc_command_cancel', args=(response['id'],))
        self.assertEqual(url, response['related']['cancel'])
        with self.current_user('admin'):
            response = self.get(url, expect=200)
            self.assertEqual(response['can_cancel'], True)
            self.put(url, {}, expect=405)
            self.patch(url, {}, expect=405)
            self.delete(url, expect=405)
        with self.current_user('normal'):
            response = self.get(url, expect=200)
            self.assertEqual(response['can_cancel'], True)
            self.put(url, {}, expect=405)
            self.patch(url, {}, expect=405)
            self.delete(url, expect=405)
        with self.current_user('other'):
            self.get(url, expect=403)
            self.post(url, {}, expect=403)
            self.put(url, {}, expect=405)
            self.patch(url, {}, expect=405)
            self.delete(url, expect=405)
        with self.current_user('nobody'):
            self.get(url, expect=403)
            self.post(url, {}, expect=403)
            self.put(url, {}, expect=405)
            self.patch(url, {}, expect=405)
            self.delete(url, expect=405)
        with self.current_user(None):
            self.get(url, expect=401)
            self.post(url, {}, expect=401)
            self.put(url, {}, expect=401)
            self.patch(url, {}, expect=401)
            self.delete(url, expect=401)

        # Cancel ad hoc command (before it starts) and verify the can_cancel
        # flag is False and attempts to cancel again fail.
        with self.current_user('normal'):
            self.post(url, {}, expect=202)
            response = self.get(url, expect=200)
            self.assertEqual(response['can_cancel'], False)
            self.post(url, {}, expect=403)
        with self.current_user('admin'):
            response = self.get(url, expect=200)
            self.assertEqual(response['can_cancel'], False)
            self.post(url, {}, expect=405)

    def test_ad_hoc_command_relaunch(self):
        with self.current_user('admin'):
            response = self.run_test_ad_hoc_command()

        # Retrieve the relaunch URL, should indicate no passwords are needed
        # and it can be relaunched.  Relaunch and fetch the new command.
        url = reverse('api:ad_hoc_command_relaunch', args=(response['id'],))
        self.assertEqual(url, response['related']['relaunch'])
        with self.current_user('admin'):
            response = self.get(url, expect=200)
            self.assertEqual(response['passwords_needed_to_start'], [])
            response = self.post(url, {}, expect=201)
            self.assertTrue(response['ad_hoc_command'])
            self.get(response['url'], expect=200)
            self.put(url, {}, expect=405)
            self.patch(url, {}, expect=405)
            self.delete(url, expect=405)
        with self.current_user('normal'):
            response = self.get(url, expect=200)
            self.assertEqual(response['passwords_needed_to_start'], [])
            response = self.post(url, {}, expect=201)
            self.assertTrue(response['ad_hoc_command'])
            self.get(response['url'], expect=200)
            self.put(url, {}, expect=405)
            self.patch(url, {}, expect=405)
            self.delete(url, expect=405)
        with self.current_user('other'):
            self.get(url, expect=403)
            self.post(url, {}, expect=403)
            self.put(url, {}, expect=405)
            self.patch(url, {}, expect=405)
            self.delete(url, expect=405)
        with self.current_user('nobody'):
            self.get(url, expect=403)
            self.post(url, {}, expect=403)
            self.put(url, {}, expect=405)
            self.patch(url, {}, expect=405)
            self.delete(url, expect=405)
        with self.current_user(None):
            self.get(url, expect=401)
            self.post(url, {}, expect=401)
            self.put(url, {}, expect=401)
            self.patch(url, {}, expect=401)
            self.delete(url, expect=401)

    def test_ad_hoc_command_events_list(self):
        with self.current_user('admin'):
            response = self.run_test_ad_hoc_command()
            response = self.run_test_ad_hoc_command()

        # Check list of ad hoc command events for a specific ad hoc command.
        ad_hoc_command_id = response['id']
        url = reverse('api:ad_hoc_command_ad_hoc_command_events_list', args=(ad_hoc_command_id,))
        self.assertEqual(url, response['related']['events'])
        with self.current_user('admin'):
            response = self.get(url, expect=200)
            self.assertEqual(response['count'], self.inventory.hosts.count())
            for result in response['results']:
                self.assertEqual(result['ad_hoc_command'], ad_hoc_command_id)
                self.assertTrue(result['id'])
                self.assertTrue(result['url'])
                self.assertEqual(result['event'], 'runner_on_ok')
                self.assertFalse(result['failed'])
                self.assertTrue(result['changed'])
                self.assertTrue(result['host'] in set(self.inventory.hosts.values_list('pk', flat=True)))
                self.assertTrue(result['host_name'] in set(self.inventory.hosts.values_list('name', flat=True)))
            self.post(url, {}, expect=403)
            self.put(url, {}, expect=405)
            self.patch(url, {}, expect=405)
            self.delete(url, expect=405)
        with self.current_user('normal'):
            response = self.get(url, expect=200)
            self.assertEqual(response['count'], self.inventory.hosts.count())
            self.post(url, {}, expect=403)
            self.put(url, {}, expect=405)
            self.patch(url, {}, expect=405)
            self.delete(url, expect=405)
        with self.current_user('other'):
            self.get(url, expect=403)
            self.post(url, {}, expect=403)
            self.put(url, {}, expect=405)
            self.patch(url, {}, expect=405)
            self.delete(url, expect=405)
        with self.current_user('nobody'):
            self.get(url, expect=403)
            self.post(url, {}, expect=403)
            self.put(url, {}, expect=405)
            self.patch(url, {}, expect=405)
            self.delete(url, expect=405)
        with self.current_user(None):
            self.get(url, expect=401)
            self.post(url, {}, expect=401)
            self.put(url, {}, expect=401)
            self.patch(url, {}, expect=401)
            self.delete(url, expect=401)

        # Test top level ad hoc command events list.
        url = reverse('api:ad_hoc_command_event_list')
        with self.current_user('admin'):
            response = self.get(url, expect=200)
            self.assertEqual(response['count'], 2 * self.inventory.hosts.count())
            self.post(url, {}, expect=405)
            self.put(url, {}, expect=405)
            self.patch(url, {}, expect=405)
            self.delete(url, expect=405)
        with self.current_user('normal'):
            response = self.get(url, expect=200)
            self.assertEqual(response['count'], 2 * self.inventory.hosts.count())
            self.post(url, {}, expect=405)
            self.put(url, {}, expect=405)
            self.patch(url, {}, expect=405)
            self.delete(url, expect=405)
        with self.current_user('other'):
            response = self.get(url, expect=200)
            self.assertEqual(response['count'], 0)
            self.post(url, {}, expect=405)
            self.put(url, {}, expect=405)
            self.patch(url, {}, expect=405)
            self.delete(url, expect=405)
        with self.current_user('nobody'):
            response = self.get(url, expect=200)
            self.assertEqual(response['count'], 0)
            self.post(url, {}, expect=405)
            self.put(url, {}, expect=405)
            self.patch(url, {}, expect=405)
            self.delete(url, expect=405)
        with self.current_user(None):
            self.get(url, expect=401)
            self.post(url, {}, expect=401)
            self.put(url, {}, expect=401)
            self.patch(url, {}, expect=401)
            self.delete(url, expect=401)

    def test_ad_hoc_command_event_detail(self):
        with self.current_user('admin'):
            response = self.run_test_ad_hoc_command()

        # Check ad hoc command event detail view.
        ad_hoc_command_event_ids = AdHocCommandEvent.objects.values_list('pk', flat=True)
        with self.current_user('admin'):
            for ahce_id in ad_hoc_command_event_ids:
                url = reverse('api:ad_hoc_command_event_detail', args=(ahce_id,))
                response = self.get(url, expect=200)
                self.assertTrue(response['ad_hoc_command'])
                self.assertEqual(response['id'], ahce_id)
                self.assertEqual(response['url'], url)
                self.assertEqual(response['event'], 'runner_on_ok')
                self.assertFalse(response['failed'])
                self.assertTrue(response['changed'])
                self.assertTrue(response['host'] in set(self.inventory.hosts.values_list('pk', flat=True)))
                self.assertTrue(response['host_name'] in set(self.inventory.hosts.values_list('name', flat=True)))
                self.post(url, {}, expect=405)
                self.put(url, {}, expect=405)
                self.patch(url, {}, expect=405)
                self.delete(url, expect=405)
        with self.current_user('normal'):
            for ahce_id in ad_hoc_command_event_ids:
                url = reverse('api:ad_hoc_command_event_detail', args=(ahce_id,))
                self.get(url, expect=200)
                self.post(url, {}, expect=405)
                self.put(url, {}, expect=405)
                self.patch(url, {}, expect=405)
                self.delete(url, expect=405)
        with self.current_user('other'):
            for ahce_id in ad_hoc_command_event_ids:
                url = reverse('api:ad_hoc_command_event_detail', args=(ahce_id,))
                self.get(url, expect=403)
                self.post(url, {}, expect=405)
                self.put(url, {}, expect=405)
                self.patch(url, {}, expect=405)
                self.delete(url, expect=405)
        with self.current_user('nobody'):
            for ahce_id in ad_hoc_command_event_ids:
                url = reverse('api:ad_hoc_command_event_detail', args=(ahce_id,))
                self.get(url, expect=403)
                self.post(url, {}, expect=405)
                self.put(url, {}, expect=405)
                self.patch(url, {}, expect=405)
                self.delete(url, expect=405)
        with self.current_user(None):
            for ahce_id in ad_hoc_command_event_ids:
                url = reverse('api:ad_hoc_command_event_detail', args=(ahce_id,))
                self.get(url, expect=401)
                self.post(url, {}, expect=401)
                self.put(url, {}, expect=401)
                self.patch(url, {}, expect=401)
                self.delete(url, expect=401)

    def test_ad_hoc_command_activity_stream(self):
        with self.current_user('admin'):
            response = self.run_test_ad_hoc_command()

        # Check activity stream for ad hoc command.  There should only be one
        # entry when it was created; other changes made while running should
        # not show up.
        url = reverse('api:ad_hoc_command_activity_stream_list', args=(response['id'],))
        self.assertEqual(url, response['related']['activity_stream'])
        with self.current_user('admin'):
            response = self.get(url, expect=200)
            self.assertEqual(response['count'], 1)
            result = response['results'][0]
            self.assertTrue(result['id'])
            self.assertTrue(result['url'])
            self.assertEqual(result['operation'], 'create')
            self.assertTrue(result['changes'])
            self.assertTrue(result['timestamp'])
            self.assertEqual(result['object1'], 'ad_hoc_command')
            self.assertEqual(result['object2'], '')
            self.post(url, {}, expect=405)
            self.put(url, {}, expect=405)
            self.patch(url, {}, expect=405)
            self.delete(url, expect=405)
        with self.current_user('normal'):
            response = self.get(url, expect=200)
            #self.assertEqual(response['count'], 1) # FIXME: Enable once activity stream RBAC is fixed.
            self.post(url, {}, expect=405)
            self.put(url, {}, expect=405)
            self.patch(url, {}, expect=405)
            self.delete(url, expect=405)
        with self.current_user('other'):
            self.get(url, expect=403)
            self.post(url, {}, expect=405)
            self.put(url, {}, expect=405)
            self.patch(url, {}, expect=405)
            self.delete(url, expect=405)
        with self.current_user('nobody'):
            self.get(url, expect=403)
            self.post(url, {}, expect=405)
            self.put(url, {}, expect=405)
            self.patch(url, {}, expect=405)
            self.delete(url, expect=405)
        with self.current_user(None):
            self.get(url, expect=401)
            self.post(url, {}, expect=401)
            self.put(url, {}, expect=401)
            self.patch(url, {}, expect=401)
            self.delete(url, expect=401)

    def test_inventory_ad_hoc_commands_list(self):
        with self.current_user('admin'):
            response = self.run_test_ad_hoc_command()
            response = self.run_test_ad_hoc_command(inventory=self.inventory2.pk)

        # Test the ad hoc commands list for an inventory.  Should only return
        # the ad hoc command(s) run against that inventory.  Posting should
        # start a new ad hoc command and always set the inventory from the URL.
        url = reverse('api:inventory_ad_hoc_commands_list', args=(self.inventory.pk,))
        with self.current_user('admin'):
            response = self.get(url, expect=200)
            self.assertEqual(response['count'], 1)
            response = self.run_test_ad_hoc_command(url=url, inventory=None, expect=201)
            self.assertEqual(response['inventory'], self.inventory.pk)
            response = self.run_test_ad_hoc_command(url=url, inventory=self.inventory2.pk, expect=201)
            self.assertEqual(response['inventory'], self.inventory.pk)
            self.put(url, {}, expect=405)
            self.patch(url, {}, expect=405)
            self.delete(url, expect=405)
        with self.current_user('normal'):
            response = self.get(url, expect=200)
            self.assertEqual(response['count'], 3)
            response = self.run_test_ad_hoc_command(url=url, inventory=None, expect=201)
            self.assertEqual(response['inventory'], self.inventory.pk)
            self.put(url, {}, expect=405)
            self.patch(url, {}, expect=405)
            self.delete(url, expect=405)
        with self.current_user('other'):
            self.get(url, expect=403)
            self.post(url, {}, expect=403)
            self.put(url, {}, expect=405)
            self.patch(url, {}, expect=405)
            self.delete(url, expect=405)
        with self.current_user('nobody'):
            self.get(url, expect=403)
            self.post(url, {}, expect=403)
            self.put(url, {}, expect=405)
            self.patch(url, {}, expect=405)
            self.delete(url, expect=405)
        with self.current_user(None):
            self.get(url, expect=401)
            self.post(url, {}, expect=401)
            self.put(url, {}, expect=401)
            self.patch(url, {}, expect=401)
            self.delete(url, expect=401)

    def test_host_ad_hoc_commands_list(self):
        with self.current_user('admin'):
            response = self.run_test_ad_hoc_command()
            response = self.run_test_ad_hoc_command(limit=self.host2.name)

        # Test the ad hoc commands list for a host.  Should only return the ad
        # hoc command(s) run against that host.  Posting should start a new ad
        # hoc command and always set the inventory and limit based on URL.
        url = reverse('api:host_ad_hoc_commands_list', args=(self.host.pk,))
        with self.current_user('admin'):
            response = self.get(url, expect=200)
            self.assertEqual(response['count'], 1)
            response = self.run_test_ad_hoc_command(url=url, inventory=None, expect=201)
            self.assertEqual(response['inventory'], self.inventory.pk)
            self.assertEqual(response['limit'], self.host.name)
            response = self.run_test_ad_hoc_command(url=url, inventory=self.inventory2.pk, limit=self.host2.name, expect=201)
            self.assertEqual(response['inventory'], self.inventory.pk)
            self.assertEqual(response['limit'], self.host.name)
            self.put(url, {}, expect=405)
            self.patch(url, {}, expect=405)
            self.delete(url, expect=405)
        with self.current_user('normal'):
            response = self.get(url, expect=200)
            self.assertEqual(response['count'], 3)
            response = self.run_test_ad_hoc_command(url=url, inventory=None, expect=201)
            self.assertEqual(response['inventory'], self.inventory.pk)
            self.assertEqual(response['limit'], self.host.name)
            self.put(url, {}, expect=405)
            self.patch(url, {}, expect=405)
            self.delete(url, expect=405)
        with self.current_user('other'):
            self.get(url, expect=403)
            self.post(url, {}, expect=403)
            self.put(url, {}, expect=405)
            self.patch(url, {}, expect=405)
            self.delete(url, expect=405)
        with self.current_user('nobody'):
            self.get(url, expect=403)
            self.post(url, {}, expect=403)
            self.put(url, {}, expect=405)
            self.patch(url, {}, expect=405)
            self.delete(url, expect=405)
        with self.current_user(None):
            self.get(url, expect=401)
            self.post(url, {}, expect=401)
            self.put(url, {}, expect=401)
            self.patch(url, {}, expect=401)
            self.delete(url, expect=401)

    def test_group_ad_hoc_commands_list(self):
        with self.current_user('admin'):
            response = self.run_test_ad_hoc_command() # self.host + self.host2
            response = self.run_test_ad_hoc_command(limit=self.group.name) # self.host
            response = self.run_test_ad_hoc_command(limit=self.host2.name) # self.host2

        # Test the ad hoc commands list for a group.  Should return the ad
        # hoc command(s) run against any hosts in that group.  Posting should
        # start a new ad hoc command and always set the inventory and limit
        # based on URL.
        url = reverse('api:group_ad_hoc_commands_list', args=(self.group.pk,)) # only self.host
        url2 = reverse('api:group_ad_hoc_commands_list', args=(self.group2.pk,)) # self.host + self.host2
        with self.current_user('admin'):
            response = self.get(url, expect=200)
            self.assertEqual(response['count'], 2)
            response = self.get(url2, expect=200)
            self.assertEqual(response['count'], 3)
            response = self.run_test_ad_hoc_command(url=url, inventory=None, expect=201)
            self.assertEqual(response['inventory'], self.inventory.pk)
            self.assertEqual(response['limit'], self.group.name)
            response = self.run_test_ad_hoc_command(url=url, inventory=self.inventory2.pk, limit=self.group2.name, expect=201)
            self.assertEqual(response['inventory'], self.inventory.pk)
            self.assertEqual(response['limit'], self.group.name)
            self.put(url, {}, expect=405)
            self.patch(url, {}, expect=405)
            self.delete(url, expect=405)
        with self.current_user('normal'):
            response = self.get(url, expect=200)
            self.assertEqual(response['count'], 4)
            response = self.run_test_ad_hoc_command(url=url, inventory=None, expect=201)
            self.assertEqual(response['inventory'], self.inventory.pk)
            self.assertEqual(response['limit'], self.group.name)
            self.put(url, {}, expect=405)
            self.patch(url, {}, expect=405)
            self.delete(url, expect=405)
        with self.current_user('other'):
            self.get(url, expect=403)
            self.post(url, {}, expect=403)
            self.put(url, {}, expect=405)
            self.patch(url, {}, expect=405)
            self.delete(url, expect=405)
        with self.current_user('nobody'):
            self.get(url, expect=403)
            self.post(url, {}, expect=403)
            self.put(url, {}, expect=405)
            self.patch(url, {}, expect=405)
            self.delete(url, expect=405)
        with self.current_user(None):
            self.get(url, expect=401)
            self.post(url, {}, expect=401)
            self.put(url, {}, expect=401)
            self.patch(url, {}, expect=401)
            self.delete(url, expect=401)

    def test_host_ad_hoc_command_events_list(self):
        with self.current_user('admin'):
            response = self.run_test_ad_hoc_command()

        # Test the ad hoc command events list for a host.  Should return the 
        # events only for that particular host.
        url = reverse('api:host_ad_hoc_command_events_list', args=(self.host.pk,))
        with self.current_user('admin'):
            response = self.get(url, expect=200)
            self.assertEqual(response['count'], 1)
            self.post(url, {}, expect=405)
            self.put(url, {}, expect=405)
            self.patch(url, {}, expect=405)
            self.delete(url, expect=405)
        with self.current_user('normal'):
            response = self.get(url, expect=200)
            self.assertEqual(response['count'], 1)
            self.post(url, {}, expect=405)
            self.put(url, {}, expect=405)
            self.patch(url, {}, expect=405)
            self.delete(url, expect=405)
        with self.current_user('other'):
            self.get(url, expect=403)
            self.post(url, {}, expect=405)
            self.put(url, {}, expect=405)
            self.patch(url, {}, expect=405)
            self.delete(url, expect=405)
        with self.current_user('nobody'):
            self.get(url, expect=403)
            self.post(url, {}, expect=405)
            self.put(url, {}, expect=405)
            self.patch(url, {}, expect=405)
            self.delete(url, expect=405)
        with self.current_user(None):
            self.get(url, expect=401)
            self.post(url, {}, expect=401)
            self.put(url, {}, expect=401)
            self.patch(url, {}, expect=401)
            self.delete(url, expect=401)<|MERGE_RESOLUTION|>--- conflicted
+++ resolved
@@ -408,15 +408,9 @@
             self.assertEqual(response['limit'], '')
             self.assertEqual(response['forks'], 0)
             self.assertEqual(response['verbosity'], 0)
-<<<<<<< HEAD
-            self.assertEqual(response['privilege_escalation'], '')
-            self.put(url, {}, expect=405)
-            self.patch(url, {}, expect=405)
-=======
             self.assertEqual(response['become_enabled'], False)
-            self.put(url, data, expect=405)
-            self.patch(url, data, expect=405)
->>>>>>> 55f266d3
+            self.put(url, {}, expect=405)
+            self.patch(url, {}, expect=405)
             self.delete(url, expect=405)
         with self.current_user('normal'):
             self.run_test_ad_hoc_command()
@@ -559,24 +553,10 @@
         with self.current_user('admin'):
             self.run_test_ad_hoc_command(verbosity=-1, expect=400)
         with self.current_user('admin'):
-<<<<<<< HEAD
             self.run_test_ad_hoc_command(forks=-1, expect=400)
         with self.current_user('admin'):
-            self.run_test_ad_hoc_command(privilege_escalation='telekinesis', expect=400)
-        with self.current_user('admin'):
-            response = self.run_test_ad_hoc_command(privilege_escalation='su')
-            self.assertEqual(response['privilege_escalation'], 'su')
-        with self.current_user('admin'):
-            response = self.run_test_ad_hoc_command(privilege_escalation='sudo')
-            self.assertEqual(response['privilege_escalation'], 'sudo')
-=======
-            response = self.post(url, data, expect=400)
-        data.pop('forks')
-        data['become_enabled'] = True
-        with self.current_user('admin'):
-            response = self.post(url, data, expect=201)
+            response = self.run_test_ad_hoc_command(become_enabled=True)
             self.assertEqual(response['become_enabled'], True)
->>>>>>> 55f266d3
 
     def test_ad_hoc_command_detail(self):
         with self.current_user('admin'):
