from contextlib import contextmanager
from datetime import datetime
from functools import partial
import ConfigParser
import json
import os
import re
import shutil
import tempfile

from backports.tempfile import TemporaryDirectory
import fcntl
import mock
import pytest
import yaml
from django.conf import settings


from awx.main.models import (
    AdHocCommand,
    Credential,
    CredentialType,
    Inventory,
    InventorySource,
    InventoryUpdate,
    Job,
    Notification,
    Project,
    ProjectUpdate,
    UnifiedJob,
    User,
    Organization,
    build_safe_env
)

from awx.main import tasks
from awx.main.queue import CallbackQueueDispatcher
from awx.main.utils import encrypt_field, encrypt_value



@contextmanager
def apply_patches(_patches):
    [p.start() for p in _patches]
    yield
    [p.stop() for p in _patches]


def test_send_notifications_not_list():
    with pytest.raises(TypeError):
        tasks.send_notifications(None)


def test_send_notifications_job_id(mocker):
    with mocker.patch('awx.main.models.UnifiedJob.objects.get'):
        tasks.send_notifications([], job_id=1)
        assert UnifiedJob.objects.get.called
        assert UnifiedJob.objects.get.called_with(id=1)


def test_work_success_callback_missing_job():
    task_data = {'type': 'project_update', 'id': 9999}
    with mock.patch('django.db.models.query.QuerySet.get') as get_mock:
        get_mock.side_effect = ProjectUpdate.DoesNotExist()
        assert tasks.handle_work_success(None, task_data) is None


def test_send_notifications_list(mocker):
    patches = list()

    mock_job = mocker.MagicMock(spec=UnifiedJob)
    patches.append(mocker.patch('awx.main.models.UnifiedJob.objects.get', return_value=mock_job))

    mock_notifications = [mocker.MagicMock(spec=Notification, subject="test", body={'hello': 'world'})]
    patches.append(mocker.patch('awx.main.models.Notification.objects.filter', return_value=mock_notifications))

    with apply_patches(patches):
        tasks.send_notifications([1,2], job_id=1)
        assert Notification.objects.filter.call_count == 1
        assert mock_notifications[0].status == "successful"
        assert mock_notifications[0].save.called

        assert mock_job.notifications.add.called
        assert mock_job.notifications.add.called_with(*mock_notifications)


@pytest.mark.parametrize("key,value", [
    ('REST_API_TOKEN', 'SECRET'),
    ('SECRET_KEY', 'SECRET'),
    ('RABBITMQ_PASS', 'SECRET'),
    ('VMWARE_PASSWORD', 'SECRET'),
    ('API_SECRET', 'SECRET'),
    ('CALLBACK_CONNECTION', 'amqp://tower:password@localhost:5672/tower'),
])
def test_safe_env_filtering(key, value):
    assert build_safe_env({key: value})[key] == tasks.HIDDEN_PASSWORD


def test_safe_env_returns_new_copy():
    env = {'foo': 'bar'}
    assert build_safe_env(env) is not env


def test_openstack_client_config_generation(mocker):
    update = tasks.RunInventoryUpdate()
    inventory_update = mocker.Mock(**{
        'source': 'openstack',
        'credential.host': 'https://keystone.openstack.example.org',
        'credential.username': 'demo',
        'credential.password': 'secrete',
        'credential.project': 'demo-project',
        'credential.domain': 'my-demo-domain',
        'source_vars_dict': {}
    })
    cloud_config = update.build_private_data(inventory_update)
    cloud_credential = yaml.load(
        cloud_config.get('credentials')[inventory_update.credential]
    )
    assert cloud_credential['clouds'] == {
        'devstack': {
            'auth': {
                'auth_url': 'https://keystone.openstack.example.org',
                'password': 'secrete',
                'project_name': 'demo-project',
                'username': 'demo',
                'domain_name': 'my-demo-domain',
            },
            'private': True
        }
    }


@pytest.mark.parametrize("source,expected", [
    (False, False), (True, True)
])
def test_openstack_client_config_generation_with_private_source_vars(mocker, source, expected):
    update = tasks.RunInventoryUpdate()
    inventory_update = mocker.Mock(**{
        'source': 'openstack',
        'credential.host': 'https://keystone.openstack.example.org',
        'credential.username': 'demo',
        'credential.password': 'secrete',
        'credential.project': 'demo-project',
        'credential.domain': None,
        'source_vars_dict': {'private': source}
    })
    cloud_config = update.build_private_data(inventory_update)
    cloud_credential = yaml.load(
        cloud_config.get('credentials')[inventory_update.credential]
    )
    assert cloud_credential['clouds'] == {
        'devstack': {
            'auth': {
                'auth_url': 'https://keystone.openstack.example.org',
                'password': 'secrete',
                'project_name': 'demo-project',
                'username': 'demo'
            },
            'private': expected
        }
    }


def pytest_generate_tests(metafunc):
    # pytest.mark.parametrize doesn't work on unittest.TestCase methods
    # see: https://docs.pytest.org/en/latest/example/parametrize.html#parametrizing-test-methods-through-per-class-configuration
    if metafunc.cls and hasattr(metafunc.cls, 'parametrize'):
        funcarglist = metafunc.cls.parametrize.get(metafunc.function.__name__)
        if funcarglist:
            argnames = sorted(funcarglist[0])
            metafunc.parametrize(
                argnames,
                [[funcargs[name] for name in argnames] for funcargs in funcarglist]
            )


def parse_extra_vars(args):
    extra_vars = {}
    for chunk in args:
        if chunk.startswith('@/tmp/'):
            with open(chunk.strip('@'), 'r') as f:
                extra_vars.update(json.load(f))
    return extra_vars


class TestJobExecution:
    """
    For job runs, test that `ansible-playbook` is invoked with the proper
    arguments, environment variables, and pexpect passwords for a variety of
    credential types.
    """

    TASK_CLS = tasks.RunJob
    EXAMPLE_PRIVATE_KEY = '-----BEGIN PRIVATE KEY-----\nxyz==\n-----END PRIVATE KEY-----'
    INVENTORY_DATA = {
        "all": {"hosts": ["localhost"]},
        "_meta": {"localhost": {"ansible_connection": "local"}}
    }

    def setup_method(self, method):
        if not os.path.exists(settings.PROJECTS_ROOT):
            os.mkdir(settings.PROJECTS_ROOT)
        self.project_path = tempfile.mkdtemp(prefix='awx_project_')
        with open(os.path.join(self.project_path, 'helloworld.yml'), 'w') as f:
            f.write('---')

        # The primary goal of these tests is to mock our `run_pexpect` call
        # and make assertions about the arguments and environment passed to it.
        self.run_pexpect = mock.Mock()
        self.run_pexpect.return_value = ['successful', 0]

        self.patches = [
            mock.patch.object(CallbackQueueDispatcher, 'dispatch', lambda obj: None),
            mock.patch.object(Project, 'get_project_path', lambda *a, **kw: self.project_path),
            # don't emit websocket statuses; they use the DB and complicate testing
            mock.patch.object(UnifiedJob, 'websocket_emit_status', mock.Mock()),
            mock.patch('awx.main.expect.run.run_pexpect', self.run_pexpect),
        ]
        for cls in (Job, AdHocCommand):
            self.patches.append(
                mock.patch.object(cls, 'inventory', mock.Mock(
                    pk=1,
                    get_script_data=lambda *args, **kw: self.INVENTORY_DATA,
                    spec_set=['pk', 'get_script_data']
                ))
            )
        for p in self.patches:
            p.start()

        self.instance = self.get_instance()

        def status_side_effect(pk, **kwargs):
            # If `Job.update_model` is called, we're not actually persisting
            # to the database; just update the status, which is usually
            # the update we care about for testing purposes
            if 'status' in kwargs:
                self.instance.status = kwargs['status']
            if 'job_env' in kwargs:
                self.instance.job_env = kwargs['job_env']
            return self.instance

        self.task = self.TASK_CLS()
        self.task.update_model = mock.Mock(side_effect=status_side_effect)

        # ignore pre-run and post-run hooks, they complicate testing in a variety of ways
        self.task.pre_run_hook = self.task.post_run_hook = self.task.final_run_hook = mock.Mock()

    def teardown_method(self, method):
        for p in self.patches:
            p.stop()
        shutil.rmtree(self.project_path, True)

    def get_instance(self):
        job = Job(
            pk=1,
            created=datetime.utcnow(),
            status='new',
            job_type='run',
            cancel_flag=False,
            project=Project(),
            playbook='helloworld.yml',
            verbosity=3
        )

        # mock the job.credentials M2M relation so we can avoid DB access
        job._credentials = []
        patch = mock.patch.object(UnifiedJob, 'credentials', mock.Mock(**{
            'all': lambda: job._credentials,
            'add': job._credentials.append,
            'filter.return_value': mock.Mock(
                __iter__ = lambda *args: iter(job._credentials),
                first = lambda: job._credentials[0]
            ),
            'spec_set': ['all', 'add', 'filter']
        }))
        self.patches.append(patch)
        patch.start()

        job.project = Project(organization=Organization())

        return job

    @property
    def pk(self):
        return self.instance.pk


class TestGenericRun(TestJobExecution):

    def test_cancel_flag(self):
        self.instance.cancel_flag = True
        with pytest.raises(Exception):
            self.task.run(self.pk)
        for c in [
            mock.call(self.pk, execution_node=settings.CLUSTER_HOST_ID, status='running', start_args=''),
            mock.call(self.pk, status='canceled')
        ]:
            assert c in self.task.update_model.call_args_list

    def test_artifact_cleanup(self):
        path = tempfile.NamedTemporaryFile(delete=False).name
        try:
            self.task.cleanup_paths.append(path)
            assert os.path.exists(path)
            self.task.run(self.pk)
            assert not os.path.exists(path)
        finally:
            if os.path.exists(path):
                os.remove(path)

    def test_uses_bubblewrap(self):
        self.task.run(self.pk)

        assert self.run_pexpect.call_count == 1
        call_args, _ = self.run_pexpect.call_args_list[0]
        args, cwd, env, stdout = call_args
        assert args[0] == 'bwrap'

    def test_bwrap_virtualenvs_are_readonly(self):
        self.task.run(self.pk)

        assert self.run_pexpect.call_count == 1
        call_args, _ = self.run_pexpect.call_args_list[0]
        args, cwd, env, stdout = call_args
        assert '--ro-bind %s %s' % (settings.ANSIBLE_VENV_PATH, settings.ANSIBLE_VENV_PATH) in ' '.join(args)  # noqa
        assert '--ro-bind %s %s' % (settings.AWX_VENV_PATH, settings.AWX_VENV_PATH) in ' '.join(args)  # noqa

    def test_created_by_extra_vars(self):
        self.instance.created_by = User(pk=123, username='angry-spud')

        def run_pexpect_side_effect(*args, **kwargs):
            args, cwd, env, stdout = args
            extra_vars = parse_extra_vars(args)
            assert extra_vars['tower_user_id'] == 123
            assert extra_vars['tower_user_name'] == "angry-spud"
            assert extra_vars['awx_user_id'] == 123
            assert extra_vars['awx_user_name'] == "angry-spud"
            return ['successful', 0]

        self.run_pexpect.side_effect = run_pexpect_side_effect
        self.task.run(self.pk)

    def test_survey_extra_vars(self):
        self.instance.extra_vars = json.dumps({
            'super_secret': encrypt_value('CLASSIFIED', pk=None)
        })
        self.instance.survey_passwords = {
            'super_secret': '$encrypted$'
        }

        def run_pexpect_side_effect(*args, **kwargs):
            args, cwd, env, stdout = args
            extra_vars = parse_extra_vars(args)
            assert extra_vars['super_secret'] == "CLASSIFIED"
            return ['successful', 0]

        self.run_pexpect.side_effect = run_pexpect_side_effect
        self.task.run(self.pk)

    def test_awx_task_env(self):
        patch = mock.patch('awx.main.tasks.settings.AWX_TASK_ENV', {'FOO': 'BAR'})
        patch.start()

        self.task.run(self.pk)

        assert self.run_pexpect.call_count == 1
        call_args, _ = self.run_pexpect.call_args_list[0]
        args, cwd, env, stdout = call_args
        assert env['FOO'] == 'BAR'

<<<<<<< HEAD
    def test_valid_custom_virtualenv(self):
        with TemporaryDirectory(dir=settings.BASE_VENV_PATH) as tempdir:
            self.instance.project.custom_virtualenv = tempdir
            os.makedirs(os.path.join(tempdir, 'lib'))
            os.makedirs(os.path.join(tempdir, 'bin', 'activate'))

            self.task.run(self.pk)

            assert self.run_pexpect.call_count == 1
            call_args, _ = self.run_pexpect.call_args_list[0]
            args, cwd, env, stdout = call_args

            assert env['PATH'].startswith(os.path.join(tempdir, 'bin'))
            assert env['VIRTUAL_ENV'] == tempdir
            for path in (settings.ANSIBLE_VENV_PATH, tempdir):
                assert '--ro-bind {} {}'.format(path, path) in ' '.join(args)

    def test_invalid_custom_virtualenv(self):
        with pytest.raises(Exception):
            self.instance.project.custom_virtualenv = '/venv/missing'
            self.task.run(self.pk)
        tb = self.task.update_model.call_args[-1]['result_traceback']
        assert 'a valid Python virtualenv does not exist at /venv/missing' in tb
=======
    def test_fact_cache_usage(self):
        self.instance.use_fact_cache = True

        start_mock = mock.Mock()
        patch = mock.patch.object(Job, 'start_job_fact_cache', start_mock)
        self.patches.append(patch)
        patch.start()

        self.task.run(self.pk)
        call_args, _ = self.run_pexpect.call_args_list[0]
        args, cwd, env, stdout = call_args
        start_mock.assert_called_once()
        tmpdir, _ = start_mock.call_args[0]

        assert env['ANSIBLE_CACHE_PLUGIN'] == 'jsonfile'
        assert env['ANSIBLE_CACHE_PLUGIN_CONNECTION'] == os.path.join(tmpdir, 'facts')

    @pytest.mark.parametrize('task_env, ansible_library_env', [
        [{}, '/awx_devel/awx/plugins/library'],
        [{'ANSIBLE_LIBRARY': '/foo/bar'}, '/foo/bar:/awx_devel/awx/plugins/library'],
    ])
    def test_fact_cache_usage_with_ansible_library(self, task_env, ansible_library_env):
        patch = mock.patch('awx.main.tasks.settings.AWX_TASK_ENV', task_env)
        patch.start()

        self.instance.use_fact_cache = True
        start_mock = mock.Mock()
        patch = mock.patch.object(Job, 'start_job_fact_cache', start_mock)
        self.patches.append(patch)
        patch.start()

        self.task.run(self.pk)
        call_args, _ = self.run_pexpect.call_args_list[0]
        args, cwd, env, stdout = call_args
        assert env['ANSIBLE_LIBRARY'] == ansible_library_env
>>>>>>> 1a6819cd


class TestAdhocRun(TestJobExecution):

    TASK_CLS = tasks.RunAdHocCommand

    def get_instance(self):
        return AdHocCommand(
            pk=1,
            created=datetime.utcnow(),
            status='new',
            cancel_flag=False,
            verbosity=3,
            extra_vars={'awx_foo': 'awx-bar'}
        )

    def test_created_by_extra_vars(self):
        self.instance.created_by = User(pk=123, username='angry-spud')

        def run_pexpect_side_effect(*args, **kwargs):
            args, cwd, env, stdout = args
            extra_vars = parse_extra_vars(args)
            assert extra_vars['tower_user_id'] == 123
            assert extra_vars['tower_user_name'] == "angry-spud"
            assert extra_vars['awx_user_id'] == 123
            assert extra_vars['awx_user_name'] == "angry-spud"
            assert extra_vars['awx_foo'] == "awx-bar"
            return ['successful', 0]

        self.run_pexpect.side_effect = run_pexpect_side_effect
        self.task.run(self.pk)


class TestIsolatedExecution(TestJobExecution):

    REMOTE_HOST = 'some-isolated-host'

    def test_with_ssh_credentials(self):
        ssh = CredentialType.defaults['ssh']()
        credential = Credential(
            pk=1,
            credential_type=ssh,
            inputs = {
                'username': 'bob',
                'password': 'secret',
                'ssh_key_data': self.EXAMPLE_PRIVATE_KEY
            }
        )
        credential.inputs['password'] = encrypt_field(credential, 'password')
        self.instance.credentials.add(credential)

        private_data = tempfile.mkdtemp(prefix='awx_')
        self.task.build_private_data_dir = mock.Mock(return_value=private_data)

        def _mock_job_artifacts(*args, **kw):
            artifacts = os.path.join(private_data, 'artifacts')
            if not os.path.exists(artifacts):
                os.makedirs(artifacts)
            if 'run_isolated.yml' in args[0]:
                for filename, data in (
                    ['status', 'successful'],
                    ['rc', '0'],
                    ['stdout', 'IT WORKED!'],
                ):
                    with open(os.path.join(artifacts, filename), 'w') as f:
                        f.write(data)
            return ('successful', 0)
        self.run_pexpect.side_effect = _mock_job_artifacts
        self.task.run(self.pk, self.REMOTE_HOST)

        playbook_run = self.run_pexpect.call_args_list[0][0]
        assert ' '.join(playbook_run[0]).startswith(' '.join([
            'ansible-playbook', 'run_isolated.yml', '-u', settings.AWX_ISOLATED_USERNAME,
            '-T', str(settings.AWX_ISOLATED_CONNECTION_TIMEOUT), '-i', self.REMOTE_HOST + ',',
            '-e',
        ]))
        extra_vars = playbook_run[0][playbook_run[0].index('-e') + 1]
        extra_vars = json.loads(extra_vars)
        assert extra_vars['dest'] == '/tmp'
        assert extra_vars['src'] == private_data
        assert extra_vars['proot_temp_dir'].startswith('/tmp/awx_proot_')

    def test_systemctl_failure(self):
        # If systemctl fails, read the contents of `artifacts/systemctl_logs`
        mock_get = mock.Mock()
        ssh = CredentialType.defaults['ssh']()
        credential = Credential(
            pk=1,
            credential_type=ssh,
            inputs = {'username': 'bob',}
        )
        self.instance.credentials.add(credential)

        private_data = tempfile.mkdtemp(prefix='awx_')
        self.task.build_private_data_dir = mock.Mock(return_value=private_data)
        inventory = json.dumps({"all": {"hosts": ["localhost"]}})

        def _mock_job_artifacts(*args, **kw):
            artifacts = os.path.join(private_data, 'artifacts')
            if not os.path.exists(artifacts):
                os.makedirs(artifacts)
            if 'run_isolated.yml' in args[0]:
                for filename, data in (
                    ['daemon.log', 'ERROR IN RUN.PY'],
                ):
                    with open(os.path.join(artifacts, filename), 'w') as f:
                        f.write(data)
            return ('successful', 0)
        self.run_pexpect.side_effect = _mock_job_artifacts

        with mock.patch('time.sleep'):
            with mock.patch('requests.get') as mock_get:
                mock_get.return_value = mock.Mock(content=inventory)
                with pytest.raises(Exception):
                    self.task.run(self.pk, self.REMOTE_HOST)


class TestJobCredentials(TestJobExecution):

    parametrize = {
        'test_ssh_passwords': [
            dict(field='password', password_name='ssh_password', expected_flag='--ask-pass'),
            dict(field='ssh_key_unlock', password_name='ssh_key_unlock', expected_flag=None),
            dict(field='become_password', password_name='become_password', expected_flag='--ask-become-pass'),
        ]
    }

    def test_ssh_passwords(self, field, password_name, expected_flag):
        ssh = CredentialType.defaults['ssh']()
        credential = Credential(
            pk=1,
            credential_type=ssh,
            inputs = {'username': 'bob', field: 'secret'}
        )
        credential.inputs[field] = encrypt_field(credential, field)
        self.instance.credentials.add(credential)
        self.task.run(self.pk)

        assert self.run_pexpect.call_count == 1
        call_args, call_kwargs = self.run_pexpect.call_args_list[0]
        args, cwd, env, stdout = call_args

        assert 'secret' in call_kwargs.get('expect_passwords').values()
        assert '-u bob' in ' '.join(args)
        if expected_flag:
            assert expected_flag in ' '.join(args)

    def test_vault_password(self):
        vault = CredentialType.defaults['vault']()
        credential = Credential(
            pk=1,
            credential_type=vault,
            inputs={'vault_password': 'vault-me'}
        )
        credential.inputs['vault_password'] = encrypt_field(credential, 'vault_password')
        self.instance.credentials.add(credential)
        self.task.run(self.pk)

        assert self.run_pexpect.call_count == 1
        call_args, call_kwargs = self.run_pexpect.call_args_list[0]
        args, cwd, env, stdout = call_args

        assert call_kwargs.get('expect_passwords')[
            re.compile(r'Vault password:\s*?$', re.M)
        ] == 'vault-me'
        assert '--ask-vault-pass' in ' '.join(args)

    def test_vault_password_ask(self):
        vault = CredentialType.defaults['vault']()
        credential = Credential(
            pk=1,
            credential_type=vault,
            inputs={'vault_password': 'ASK'}
        )
        credential.inputs['vault_password'] = encrypt_field(credential, 'vault_password')
        self.instance.credentials.add(credential)
        self.task.run(self.pk, vault_password='provided-at-launch')

        assert self.run_pexpect.call_count == 1
        call_args, call_kwargs = self.run_pexpect.call_args_list[0]
        args, cwd, env, stdout = call_args

        assert call_kwargs.get('expect_passwords')[
            re.compile(r'Vault password:\s*?$', re.M)
        ] == 'provided-at-launch'
        assert '--ask-vault-pass' in ' '.join(args)

    def test_multi_vault_password(self):
        vault = CredentialType.defaults['vault']()
        for i, label in enumerate(['dev', 'prod']):
            credential = Credential(
                pk=i,
                credential_type=vault,
                inputs={'vault_password': 'pass@{}'.format(label), 'vault_id': label}
            )
            credential.inputs['vault_password'] = encrypt_field(credential, 'vault_password')
            self.instance.credentials.add(credential)
        self.task.run(self.pk)

        assert self.run_pexpect.call_count == 1
        call_args, call_kwargs = self.run_pexpect.call_args_list[0]
        args, cwd, env, stdout = call_args

        vault_passwords = dict(
            (k.pattern, v) for k, v in call_kwargs['expect_passwords'].items()
            if 'Vault' in k.pattern
        )
        assert vault_passwords['Vault password \(prod\):\\s*?$'] == 'pass@prod'
        assert vault_passwords['Vault password \(dev\):\\s*?$'] == 'pass@dev'
        assert vault_passwords['Vault password:\\s*?$'] == ''
        assert '--ask-vault-pass' not in ' '.join(args)
        assert '--vault-id dev@prompt' in ' '.join(args)
        assert '--vault-id prod@prompt' in ' '.join(args)

    def test_multi_vault_id_conflict(self):
        vault = CredentialType.defaults['vault']()
        for i in range(2):
            credential = Credential(
                pk=i,
                credential_type=vault,
                inputs={'vault_password': 'some-pass', 'vault_id': 'conflict'}
            )
            credential.inputs['vault_password'] = encrypt_field(credential, 'vault_password')
            self.instance.credentials.add(credential)

        with pytest.raises(Exception):
            self.task.run(self.pk)

    def test_multi_vault_password_ask(self):
        vault = CredentialType.defaults['vault']()
        for i, label in enumerate(['dev', 'prod']):
            credential = Credential(
                pk=i,
                credential_type=vault,
                inputs={'vault_password': 'ASK', 'vault_id': label}
            )
            credential.inputs['vault_password'] = encrypt_field(credential, 'vault_password')
            self.instance.credentials.add(credential)
        self.task.run(self.pk, **{
            'vault_password.dev': 'provided-at-launch@dev',
            'vault_password.prod': 'provided-at-launch@prod'
        })

        assert self.run_pexpect.call_count == 1
        call_args, call_kwargs = self.run_pexpect.call_args_list[0]
        args, cwd, env, stdout = call_args

        vault_passwords = dict(
            (k.pattern, v) for k, v in call_kwargs['expect_passwords'].items()
            if 'Vault' in k.pattern
        )
        assert vault_passwords['Vault password \(prod\):\\s*?$'] == 'provided-at-launch@prod'
        assert vault_passwords['Vault password \(dev\):\\s*?$'] == 'provided-at-launch@dev'
        assert vault_passwords['Vault password:\\s*?$'] == ''
        assert '--ask-vault-pass' not in ' '.join(args)
        assert '--vault-id dev@prompt' in ' '.join(args)
        assert '--vault-id prod@prompt' in ' '.join(args)

    def test_ssh_key_with_agent(self):
        ssh = CredentialType.defaults['ssh']()
        credential = Credential(
            pk=1,
            credential_type=ssh,
            inputs = {
                'username': 'bob',
                'ssh_key_data': self.EXAMPLE_PRIVATE_KEY
            }
        )
        credential.inputs['ssh_key_data'] = encrypt_field(credential, 'ssh_key_data')
        self.instance.credentials.add(credential)

        def run_pexpect_side_effect(private_data, *args, **kwargs):
            args, cwd, env, stdout = args
            ssh_key_data_fifo = '/'.join([private_data, 'credential_1'])
            assert open(ssh_key_data_fifo, 'r').read() == self.EXAMPLE_PRIVATE_KEY
            assert ' '.join(args).startswith(
                'ssh-agent -a %s sh -c ssh-add %s && rm -f %s' % (
                    '/'.join([private_data, 'ssh_auth.sock']),
                    ssh_key_data_fifo,
                    ssh_key_data_fifo
                )
            )
            return ['successful', 0]

        private_data = tempfile.mkdtemp(prefix='awx_')
        self.task.build_private_data_dir = mock.Mock(return_value=private_data)
        self.run_pexpect.side_effect = partial(run_pexpect_side_effect, private_data)
        self.task.run(self.pk, private_data_dir=private_data)

    def test_aws_cloud_credential(self):
        aws = CredentialType.defaults['aws']()
        credential = Credential(
            pk=1,
            credential_type=aws,
            inputs = {'username': 'bob', 'password': 'secret'}
        )
        credential.inputs['password'] = encrypt_field(credential, 'password')
        self.instance.credentials.add(credential)
        self.task.run(self.pk)

        assert self.run_pexpect.call_count == 1
        call_args, _ = self.run_pexpect.call_args_list[0]
        args, cwd, env, stdout = call_args

        assert env['AWS_ACCESS_KEY_ID'] == 'bob'
        assert env['AWS_SECRET_ACCESS_KEY'] == 'secret'
        assert 'AWS_SECURITY_TOKEN' not in env
        assert self.instance.job_env['AWS_SECRET_ACCESS_KEY'] == tasks.HIDDEN_PASSWORD

    def test_aws_cloud_credential_with_sts_token(self):
        aws = CredentialType.defaults['aws']()
        credential = Credential(
            pk=1,
            credential_type=aws,
            inputs = {'username': 'bob', 'password': 'secret', 'security_token': 'token'}
        )
        for key in ('password', 'security_token'):
            credential.inputs[key] = encrypt_field(credential, key)
        self.instance.credentials.add(credential)
        self.task.run(self.pk)

        assert self.run_pexpect.call_count == 1
        call_args, _ = self.run_pexpect.call_args_list[0]
        args, cwd, env, stdout = call_args

        assert env['AWS_ACCESS_KEY_ID'] == 'bob'
        assert env['AWS_SECRET_ACCESS_KEY'] == 'secret'
        assert env['AWS_SECURITY_TOKEN'] == 'token'
        assert self.instance.job_env['AWS_SECRET_ACCESS_KEY'] == tasks.HIDDEN_PASSWORD

    def test_gce_credentials(self):
        gce = CredentialType.defaults['gce']()
        credential = Credential(
            pk=1,
            credential_type=gce,
            inputs = {
                'username': 'bob',
                'project': 'some-project',
                'ssh_key_data': self.EXAMPLE_PRIVATE_KEY
            }
        )
        credential.inputs['ssh_key_data'] = encrypt_field(credential, 'ssh_key_data')
        self.instance.credentials.add(credential)

        def run_pexpect_side_effect(*args, **kwargs):
            args, cwd, env, stdout = args
            assert env['GCE_EMAIL'] == 'bob'
            assert env['GCE_PROJECT'] == 'some-project'
            ssh_key_data = env['GCE_PEM_FILE_PATH']
            assert open(ssh_key_data, 'rb').read() == self.EXAMPLE_PRIVATE_KEY
            return ['successful', 0]

        self.run_pexpect.side_effect = run_pexpect_side_effect
        self.task.run(self.pk)

    def test_azure_rm_with_tenant(self):
        azure = CredentialType.defaults['azure_rm']()
        credential = Credential(
            pk=1,
            credential_type=azure,
            inputs = {
                'client': 'some-client',
                'secret': 'some-secret',
                'tenant': 'some-tenant',
                'subscription': 'some-subscription'
            }
        )
        credential.inputs['secret'] = encrypt_field(credential, 'secret')
        self.instance.credentials.add(credential)

        self.task.run(self.pk)

        assert self.run_pexpect.call_count == 1
        call_args, _ = self.run_pexpect.call_args_list[0]
        args, cwd, env, stdout = call_args

        assert env['AZURE_CLIENT_ID'] == 'some-client'
        assert env['AZURE_SECRET'] == 'some-secret'
        assert env['AZURE_TENANT'] == 'some-tenant'
        assert env['AZURE_SUBSCRIPTION_ID'] == 'some-subscription'
        assert self.instance.job_env['AZURE_SECRET'] == tasks.HIDDEN_PASSWORD

    def test_azure_rm_with_password(self):
        azure = CredentialType.defaults['azure_rm']()
        credential = Credential(
            pk=1,
            credential_type=azure,
            inputs = {
                'subscription': 'some-subscription',
                'username': 'bob',
                'password': 'secret',
                'cloud_environment': 'foobar'
            }
        )
        credential.inputs['password'] = encrypt_field(credential, 'password')
        self.instance.credentials.add(credential)

        self.task.run(self.pk)

        assert self.run_pexpect.call_count == 1
        call_args, _ = self.run_pexpect.call_args_list[0]
        args, cwd, env, stdout = call_args

        assert env['AZURE_SUBSCRIPTION_ID'] == 'some-subscription'
        assert env['AZURE_AD_USER'] == 'bob'
        assert env['AZURE_PASSWORD'] == 'secret'
        assert env['AZURE_CLOUD_ENVIRONMENT'] == 'foobar'
        assert self.instance.job_env['AZURE_PASSWORD'] == tasks.HIDDEN_PASSWORD

    def test_vmware_credentials(self):
        vmware = CredentialType.defaults['vmware']()
        credential = Credential(
            pk=1,
            credential_type=vmware,
            inputs = {'username': 'bob', 'password': 'secret', 'host': 'https://example.org'}
        )
        credential.inputs['password'] = encrypt_field(credential, 'password')
        self.instance.credentials.add(credential)
        self.task.run(self.pk)

        assert self.run_pexpect.call_count == 1
        call_args, _ = self.run_pexpect.call_args_list[0]
        args, cwd, env, stdout = call_args

        assert env['VMWARE_USER'] == 'bob'
        assert env['VMWARE_PASSWORD'] == 'secret'
        assert env['VMWARE_HOST'] == 'https://example.org'
        assert self.instance.job_env['VMWARE_PASSWORD'] == tasks.HIDDEN_PASSWORD

    def test_openstack_credentials(self):
        openstack = CredentialType.defaults['openstack']()
        credential = Credential(
            pk=1,
            credential_type=openstack,
            inputs = {
                'username': 'bob',
                'password': 'secret',
                'project': 'tenant-name',
                'host': 'https://keystone.example.org'
            }
        )
        credential.inputs['password'] = encrypt_field(credential, 'password')
        self.instance.credentials.add(credential)

        def run_pexpect_side_effect(*args, **kwargs):
            args, cwd, env, stdout = args
            shade_config = open(env['OS_CLIENT_CONFIG_FILE'], 'rb').read()
            assert shade_config == '\n'.join([
                'clouds:',
                '  devstack:',
                '    auth:',
                '      auth_url: https://keystone.example.org',
                '      password: secret',
                '      project_name: tenant-name',
                '      username: bob',
                ''
            ])
            return ['successful', 0]

        self.run_pexpect.side_effect = run_pexpect_side_effect
        self.task.run(self.pk)

    @pytest.mark.parametrize("ca_file", [None, '/path/to/some/file'])
    def test_rhv_credentials(self, ca_file):
        rhv = CredentialType.defaults['rhv']()
        inputs = {
            'host': 'some-ovirt-host.example.org',
            'username': 'bob',
            'password': 'some-pass',
        }
        if ca_file:
            inputs['ca_file'] = ca_file
        credential = Credential(
            pk=1,
            credential_type=rhv,
            inputs=inputs
        )
        credential.inputs['password'] = encrypt_field(credential, 'password')
        self.instance.credentials.add(credential)

        def run_pexpect_side_effect(*args, **kwargs):
            args, cwd, env, stdout = args
            config = ConfigParser.ConfigParser()
            config.read(env['OVIRT_INI_PATH'])
            assert config.get('ovirt', 'ovirt_url') == 'some-ovirt-host.example.org'
            assert config.get('ovirt', 'ovirt_username') == 'bob'
            assert config.get('ovirt', 'ovirt_password') == 'some-pass'
            if ca_file:
                assert config.get('ovirt', 'ovirt_ca_file') == ca_file
            else:
                with pytest.raises(ConfigParser.NoOptionError):
                    config.get('ovirt', 'ovirt_ca_file')
            return ['successful', 0]

        self.run_pexpect.side_effect = run_pexpect_side_effect
        self.task.run(self.pk)

    def test_net_credentials(self):
        net = CredentialType.defaults['net']()
        credential = Credential(
            pk=1,
            credential_type=net,
            inputs = {
                'username': 'bob',
                'password': 'secret',
                'ssh_key_data': self.EXAMPLE_PRIVATE_KEY,
                'authorize': True,
                'authorize_password': 'authorizeme'
            }
        )
        for field in ('password', 'ssh_key_data', 'authorize_password'):
            credential.inputs[field] = encrypt_field(credential, field)
        self.instance.credentials.add(credential)

        def run_pexpect_side_effect(*args, **kwargs):
            args, cwd, env, stdout = args
            assert env['ANSIBLE_NET_USERNAME'] == 'bob'
            assert env['ANSIBLE_NET_PASSWORD'] == 'secret'
            assert env['ANSIBLE_NET_AUTHORIZE'] == '1'
            assert env['ANSIBLE_NET_AUTH_PASS'] == 'authorizeme'
            assert open(env['ANSIBLE_NET_SSH_KEYFILE'], 'rb').read() == self.EXAMPLE_PRIVATE_KEY
            return ['successful', 0]

        self.run_pexpect.side_effect = run_pexpect_side_effect
        self.task.run(self.pk)
        assert self.instance.job_env['ANSIBLE_NET_PASSWORD'] == tasks.HIDDEN_PASSWORD

    def test_custom_environment_injectors_with_jinja_syntax_error(self):
        some_cloud = CredentialType(
            kind='cloud',
            name='SomeCloud',
            managed_by_tower=False,
            inputs={
                'fields': [{
                    'id': 'api_token',
                    'label': 'API Token',
                    'type': 'string'
                }]
            },
            injectors={
                'env': {
                    'MY_CLOUD_API_TOKEN': '{{api_token.foo()}}'
                }
            }
        )
        credential = Credential(
            pk=1,
            credential_type=some_cloud,
            inputs = {'api_token': 'ABC123'}
        )
        self.instance.credentials.add(credential)
        with pytest.raises(Exception):
            self.task.run(self.pk)

    def test_custom_environment_injectors(self):
        some_cloud = CredentialType(
            kind='cloud',
            name='SomeCloud',
            managed_by_tower=False,
            inputs={
                'fields': [{
                    'id': 'api_token',
                    'label': 'API Token',
                    'type': 'string'
                }]
            },
            injectors={
                'env': {
                    'MY_CLOUD_API_TOKEN': '{{api_token}}'
                }
            }
        )
        credential = Credential(
            pk=1,
            credential_type=some_cloud,
            inputs = {'api_token': 'ABC123'}
        )
        self.instance.credentials.add(credential)
        self.task.run(self.pk)

        assert self.run_pexpect.call_count == 1
        call_args, _ = self.run_pexpect.call_args_list[0]
        args, cwd, env, stdout = call_args

        assert env['MY_CLOUD_API_TOKEN'] == 'ABC123'

    def test_custom_environment_injectors_with_boolean_env_var(self):
        some_cloud = CredentialType(
            kind='cloud',
            name='SomeCloud',
            managed_by_tower=False,
            inputs={
                'fields': [{
                    'id': 'turbo_button',
                    'label': 'Turbo Button',
                    'type': 'boolean'
                }]
            },
            injectors={
                'env': {
                    'TURBO_BUTTON': '{{turbo_button}}'
                }
            }
        )
        credential = Credential(
            pk=1,
            credential_type=some_cloud,
            inputs={'turbo_button': True}
        )
        self.instance.credentials.add(credential)
        self.task.run(self.pk)

        assert self.run_pexpect.call_count == 1
        call_args, _ = self.run_pexpect.call_args_list[0]
        args, cwd, env, stdout = call_args
        assert env['TURBO_BUTTON'] == str(True)

    def test_custom_environment_injectors_with_reserved_env_var(self):
        some_cloud = CredentialType(
            kind='cloud',
            name='SomeCloud',
            managed_by_tower=False,
            inputs={
                'fields': [{
                    'id': 'api_token',
                    'label': 'API Token',
                    'type': 'string'
                }]
            },
            injectors={
                'env': {
                    'JOB_ID': 'reserved'
                }
            }
        )
        credential = Credential(
            pk=1,
            credential_type=some_cloud,
            inputs = {'api_token': 'ABC123'}
        )
        self.instance.credentials.add(credential)
        self.task.run(self.pk)

        assert self.run_pexpect.call_count == 1
        call_args, _ = self.run_pexpect.call_args_list[0]
        args, cwd, env, stdout = call_args

        assert env['JOB_ID'] == str(self.instance.pk)

    def test_custom_environment_injectors_with_secret_field(self):
        some_cloud = CredentialType(
            kind='cloud',
            name='SomeCloud',
            managed_by_tower=False,
            inputs={
                'fields': [{
                    'id': 'password',
                    'label': 'Password',
                    'type': 'string',
                    'secret': True
                }]
            },
            injectors={
                'env': {
                    'MY_CLOUD_PRIVATE_VAR': '{{password}}'
                }
            }
        )
        credential = Credential(
            pk=1,
            credential_type=some_cloud,
            inputs = {'password': 'SUPER-SECRET-123'}
        )
        credential.inputs['password'] = encrypt_field(credential, 'password')
        self.instance.credentials.add(credential)
        self.task.run(self.pk)

        assert self.run_pexpect.call_count == 1
        call_args, _ = self.run_pexpect.call_args_list[0]
        args, cwd, env, stdout = call_args

        assert env['MY_CLOUD_PRIVATE_VAR'] == 'SUPER-SECRET-123'
        assert 'SUPER-SECRET-123' not in json.dumps(self.task.update_model.call_args_list)
        assert self.instance.job_env['MY_CLOUD_PRIVATE_VAR'] == tasks.HIDDEN_PASSWORD

    def test_custom_environment_injectors_with_extra_vars(self):
        some_cloud = CredentialType(
            kind='cloud',
            name='SomeCloud',
            managed_by_tower=False,
            inputs={
                'fields': [{
                    'id': 'api_token',
                    'label': 'API Token',
                    'type': 'string'
                }]
            },
            injectors={
                'extra_vars': {
                    'api_token': '{{api_token}}'
                }
            }
        )
        credential = Credential(
            pk=1,
            credential_type=some_cloud,
            inputs = {'api_token': 'ABC123'}
        )
        self.instance.credentials.add(credential)

        def run_pexpect_side_effect(*args, **kwargs):
            args, cwd, env, stdout = args
            extra_vars = parse_extra_vars(args)
            assert extra_vars["api_token"] == "ABC123"
            return ['successful', 0]

        self.run_pexpect.side_effect = run_pexpect_side_effect
        self.task.run(self.pk)

    def test_custom_environment_injectors_with_boolean_extra_vars(self):
        some_cloud = CredentialType(
            kind='cloud',
            name='SomeCloud',
            managed_by_tower=False,
            inputs={
                'fields': [{
                    'id': 'turbo_button',
                    'label': 'Turbo Button',
                    'type': 'boolean'
                }]
            },
            injectors={
                'extra_vars': {
                    'turbo_button': '{{turbo_button}}'
                }
            }
        )
        credential = Credential(
            pk=1,
            credential_type=some_cloud,
            inputs={'turbo_button': True}
        )
        self.instance.credentials.add(credential)

        def run_pexpect_side_effect(*args, **kwargs):
            args, cwd, env, stdout = args
            extra_vars = parse_extra_vars(args)
            assert extra_vars["turbo_button"] == "True"
            return ['successful', 0]

        self.run_pexpect.side_effect = run_pexpect_side_effect
        self.task.run(self.pk)

    def test_custom_environment_injectors_with_complicated_boolean_template(self):
        some_cloud = CredentialType(
            kind='cloud',
            name='SomeCloud',
            managed_by_tower=False,
            inputs={
                'fields': [{
                    'id': 'turbo_button',
                    'label': 'Turbo Button',
                    'type': 'boolean'
                }]
            },
            injectors={
                'extra_vars': {
                    'turbo_button': '{% if turbo_button %}FAST!{% else %}SLOW!{% endif %}'
                }
            }
        )
        credential = Credential(
            pk=1,
            credential_type=some_cloud,
            inputs={'turbo_button': True}
        )
        self.instance.credentials.add(credential)

        def run_pexpect_side_effect(*args, **kwargs):
            args, cwd, env, stdout = args
            extra_vars = parse_extra_vars(args)
            assert extra_vars["turbo_button"] == "FAST!"
            return ['successful', 0]

        self.run_pexpect.side_effect = run_pexpect_side_effect
        self.task.run(self.pk)

    def test_custom_environment_injectors_with_secret_extra_vars(self):
        """
        extra_vars that contain secret field values should be censored in the DB
        """
        some_cloud = CredentialType(
            kind='cloud',
            name='SomeCloud',
            managed_by_tower=False,
            inputs={
                'fields': [{
                    'id': 'password',
                    'label': 'Password',
                    'type': 'string',
                    'secret': True
                }]
            },
            injectors={
                'extra_vars': {
                    'password': '{{password}}'
                }
            }
        )
        credential = Credential(
            pk=1,
            credential_type=some_cloud,
            inputs = {'password': 'SUPER-SECRET-123'}
        )
        credential.inputs['password'] = encrypt_field(credential, 'password')
        self.instance.credentials.add(credential)

        def run_pexpect_side_effect(*args, **kwargs):
            args, cwd, env, stdout = args
            extra_vars = parse_extra_vars(args)
            assert extra_vars["password"] == "SUPER-SECRET-123"
            return ['successful', 0]

        self.run_pexpect.side_effect = run_pexpect_side_effect
        self.task.run(self.pk)

        assert 'SUPER-SECRET-123' not in json.dumps(self.task.update_model.call_args_list)

    def test_custom_environment_injectors_with_file(self):
        some_cloud = CredentialType(
            kind='cloud',
            name='SomeCloud',
            managed_by_tower=False,
            inputs={
                'fields': [{
                    'id': 'api_token',
                    'label': 'API Token',
                    'type': 'string'
                }]
            },
            injectors={
                'file': {
                    'template': '[mycloud]\n{{api_token}}'
                },
                'env': {
                    'MY_CLOUD_INI_FILE': '{{tower.filename}}'
                }
            }
        )
        credential = Credential(
            pk=1,
            credential_type=some_cloud,
            inputs = {'api_token': 'ABC123'}
        )
        self.instance.credentials.add(credential)
        self.task.run(self.pk)

        def run_pexpect_side_effect(*args, **kwargs):
            args, cwd, env, stdout = args
            assert open(env['MY_CLOUD_INI_FILE'], 'rb').read() == '[mycloud]\nABC123'
            return ['successful', 0]

        self.run_pexpect.side_effect = run_pexpect_side_effect
        self.task.run(self.pk)

    def test_custom_environment_injectors_with_files(self):
        some_cloud = CredentialType(
            kind='cloud',
            name='SomeCloud',
            managed_by_tower=False,
            inputs={
                'fields': [{
                    'id': 'cert',
                    'label': 'Certificate',
                    'type': 'string'
                }, {
                    'id': 'key',
                    'label': 'Key',
                    'type': 'string'
                }]
            },
            injectors={
                'file': {
                    'template.cert': '[mycert]\n{{cert}}',
                    'template.key': '[mykey]\n{{key}}'
                },
                'env': {
                    'MY_CERT_INI_FILE': '{{tower.filename.cert}}',
                    'MY_KEY_INI_FILE': '{{tower.filename.key}}'
                }
            }
        )
        credential = Credential(
            pk=1,
            credential_type=some_cloud,
            inputs = {'cert': 'CERT123', 'key': 'KEY123'}
        )
        self.instance.credentials.add(credential)
        self.task.run(self.pk)

        def run_pexpect_side_effect(*args, **kwargs):
            args, cwd, env, stdout = args
            assert open(env['MY_CERT_INI_FILE'], 'rb').read() == '[mycert]\nCERT123'
            assert open(env['MY_KEY_INI_FILE'], 'rb').read() == '[mykey]\nKEY123'
            return ['successful', 0]

        self.run_pexpect.side_effect = run_pexpect_side_effect
        self.task.run(self.pk)

    def test_multi_cloud(self):
        gce = CredentialType.defaults['gce']()
        gce_credential = Credential(
            pk=1,
            credential_type=gce,
            inputs = {
                'username': 'bob',
                'project': 'some-project',
                'ssh_key_data': 'GCE: %s' % self.EXAMPLE_PRIVATE_KEY
            }
        )
        gce_credential.inputs['ssh_key_data'] = encrypt_field(gce_credential, 'ssh_key_data')
        self.instance.credentials.add(gce_credential)

        azure_rm = CredentialType.defaults['azure_rm']()
        azure_rm_credential = Credential(
            pk=2,
            credential_type=azure_rm,
            inputs = {
                'subscription': 'some-subscription',
                'username': 'bob',
                'password': 'secret'
            }
        )
        azure_rm_credential.inputs['secret'] = encrypt_field(azure_rm_credential, 'secret')
        self.instance.credentials.add(azure_rm_credential)

        def run_pexpect_side_effect(*args, **kwargs):
            args, cwd, env, stdout = args

            assert env['AZURE_SUBSCRIPTION_ID'] == 'some-subscription'
            assert env['AZURE_AD_USER'] == 'bob'
            assert env['AZURE_PASSWORD'] == 'secret'

            return ['successful', 0]

        self.run_pexpect.side_effect = run_pexpect_side_effect
        self.task.run(self.pk)
        assert self.instance.job_env['AZURE_PASSWORD'] == tasks.HIDDEN_PASSWORD

    def test_awx_task_env(self):
        patch = mock.patch('awx.main.tasks.settings.AWX_TASK_ENV', {'FOO': 'BAR'})
        patch.start()

        self.task.run(self.pk)

        assert self.run_pexpect.call_count == 1
        call_args, _ = self.run_pexpect.call_args_list[0]
        args, cwd, env, stdout = call_args
        assert env['FOO'] == 'BAR'


class TestProjectUpdateCredentials(TestJobExecution):

    TASK_CLS = tasks.RunProjectUpdate

    def get_instance(self):
        return ProjectUpdate(
            pk=1,
            project=Project()
        )

    parametrize = {
        'test_username_and_password_auth': [
            dict(scm_type='git'),
            dict(scm_type='hg'),
            dict(scm_type='svn'),
        ],
        'test_ssh_key_auth': [
            dict(scm_type='git'),
            dict(scm_type='hg'),
            dict(scm_type='svn'),
        ],
        'test_awx_task_env': [
            dict(scm_type='git'),
            dict(scm_type='hg'),
            dict(scm_type='svn'),
        ]
    }

    def test_bwrap_exposes_projects_root(self):
        ssh = CredentialType.defaults['ssh']()
        self.instance.scm_type = 'git'
        self.instance.credential = Credential(
            pk=1,
            credential_type=ssh,
        )

        def run_pexpect_side_effect(*args, **kwargs):
            args, cwd, env, stdout = args
            extra_vars = parse_extra_vars(args)
            assert ' '.join(args).startswith('bwrap')
            assert ' '.join([
                '--bind',
                os.path.realpath(settings.PROJECTS_ROOT),
                os.path.realpath(settings.PROJECTS_ROOT)
            ]) in ' '.join(args)
            assert extra_vars["scm_revision_output"].startswith(settings.PROJECTS_ROOT)
            return ['successful', 0]

        self.run_pexpect.side_effect = run_pexpect_side_effect
        self.task.run(self.pk)

    def test_username_and_password_auth(self, scm_type):
        ssh = CredentialType.defaults['ssh']()
        self.instance.scm_type = scm_type
        self.instance.credential = Credential(
            pk=1,
            credential_type=ssh,
            inputs = {'username': 'bob', 'password': 'secret'}
        )
        self.instance.credential.inputs['password'] = encrypt_field(
            self.instance.credential, 'password'
        )
        self.task.run(self.pk)

        assert self.run_pexpect.call_count == 1
        call_args, call_kwargs = self.run_pexpect.call_args_list[0]
        args, cwd, env, stdout = call_args

        assert 'bob' in call_kwargs.get('expect_passwords').values()
        assert 'secret' in call_kwargs.get('expect_passwords').values()

    def test_ssh_key_auth(self, scm_type):
        ssh = CredentialType.defaults['ssh']()
        self.instance.scm_type = scm_type
        self.instance.credential = Credential(
            pk=1,
            credential_type=ssh,
            inputs = {
                'username': 'bob',
                'ssh_key_data': self.EXAMPLE_PRIVATE_KEY
            }
        )
        self.instance.credential.inputs['ssh_key_data'] = encrypt_field(
            self.instance.credential, 'ssh_key_data'
        )

        def run_pexpect_side_effect(private_data, *args, **kwargs):
            args, cwd, env, stdout = args
            ssh_key_data_fifo = '/'.join([private_data, 'credential_1'])
            assert open(ssh_key_data_fifo, 'r').read() == self.EXAMPLE_PRIVATE_KEY
            assert ' '.join(args).startswith(
                'ssh-agent -a %s sh -c ssh-add %s && rm -f %s' % (
                    '/'.join([private_data, 'ssh_auth.sock']),
                    ssh_key_data_fifo,
                    ssh_key_data_fifo
                )
            )
            assert 'bob' in kwargs.get('expect_passwords').values()
            return ['successful', 0]

        private_data = tempfile.mkdtemp(prefix='awx_')
        self.task.build_private_data_dir = mock.Mock(return_value=private_data)
        self.run_pexpect.side_effect = partial(run_pexpect_side_effect, private_data)
        self.task.run(self.pk)

    def test_awx_task_env(self, scm_type):
        self.instance.scm_type = scm_type
        patch = mock.patch('awx.main.tasks.settings.AWX_TASK_ENV', {'FOO': 'BAR'})
        patch.start()

        self.task.run(self.pk)

        assert self.run_pexpect.call_count == 1
        call_args, _ = self.run_pexpect.call_args_list[0]
        args, cwd, env, stdout = call_args
        assert env['FOO'] == 'BAR'


class TestInventoryUpdateCredentials(TestJobExecution):

    TASK_CLS = tasks.RunInventoryUpdate

    def get_instance(self):
        return InventoryUpdate(
            pk=1,
            inventory_source=InventorySource(
                pk=1,
                inventory=Inventory(pk=1)
            )
        )

    def test_source_without_credential(self):
        self.instance.source = 'ec2'

        def run_pexpect_side_effect(*args, **kwargs):
            args, cwd, env, stdout = args

            assert 'AWS_ACCESS_KEY_ID' not in env
            assert 'AWS_SECRET_ACCESS_KEY' not in env
            assert 'EC2_INI_PATH' in env

            config = ConfigParser.ConfigParser()
            config.read(env['EC2_INI_PATH'])
            assert 'ec2' in config.sections()
            return ['successful', 0]

        self.run_pexpect.side_effect = run_pexpect_side_effect
        self.task.run(self.pk)

    @pytest.mark.parametrize('with_credential', [True, False])
    def test_custom_source(self, with_credential):
        self.instance.source = 'custom'
        self.instance.source_vars = '{"FOO": "BAR"}'
        patch = mock.patch.object(InventoryUpdate, 'source_script', mock.Mock(
            script='#!/bin/sh\necho "Hello, World!"')
        )
        self.patches.append(patch)
        patch.start()

        if with_credential:
            azure_rm = CredentialType.defaults['azure_rm']()
            self.instance.credential = Credential(
                pk=1,
                credential_type=azure_rm,
                inputs = {
                    'client': 'some-client',
                    'secret': 'some-secret',
                    'tenant': 'some-tenant',
                    'subscription': 'some-subscription',
                }
            )

        def run_pexpect_side_effect(*args, **kwargs):
            args, cwd, env, stdout = args
            assert '--custom' in ' '.join(args)
            script = args[args.index('--source') + 1]
            with open(script, 'r') as f:
                assert f.read() == self.instance.source_script.script
            assert env['FOO'] == 'BAR'
            if with_credential:
                assert env['AZURE_CLIENT_ID'] == 'some-client'
                assert env['AZURE_SECRET'] == 'some-secret'
                assert env['AZURE_TENANT'] == 'some-tenant'
                assert env['AZURE_SUBSCRIPTION_ID'] == 'some-subscription'
            return ['successful', 0]

        self.run_pexpect.side_effect = run_pexpect_side_effect
        self.task.run(self.pk)

    def test_ec2_source(self):
        aws = CredentialType.defaults['aws']()
        self.instance.source = 'ec2'
        self.instance.credential = Credential(
            pk=1,
            credential_type=aws,
            inputs = {'username': 'bob', 'password': 'secret'}
        )
        self.instance.credential.inputs['password'] = encrypt_field(
            self.instance.credential, 'password'
        )

        def run_pexpect_side_effect(*args, **kwargs):
            args, cwd, env, stdout = args

            assert env['AWS_ACCESS_KEY_ID'] == 'bob'
            assert env['AWS_SECRET_ACCESS_KEY'] == 'secret'
            assert 'EC2_INI_PATH' in env

            config = ConfigParser.ConfigParser()
            config.read(env['EC2_INI_PATH'])
            assert 'ec2' in config.sections()
            return ['successful', 0]

        self.run_pexpect.side_effect = run_pexpect_side_effect
        self.task.run(self.pk)
        assert self.instance.job_env['AWS_SECRET_ACCESS_KEY'] == tasks.HIDDEN_PASSWORD

    def test_vmware_source(self):
        vmware = CredentialType.defaults['vmware']()
        self.instance.source = 'vmware'
        self.instance.credential = Credential(
            pk=1,
            credential_type=vmware,
            inputs = {'username': 'bob', 'password': 'secret', 'host': 'https://example.org'}
        )
        self.instance.credential.inputs['password'] = encrypt_field(
            self.instance.credential, 'password'
        )

        def run_pexpect_side_effect(*args, **kwargs):
            args, cwd, env, stdout = args

            config = ConfigParser.ConfigParser()
            config.read(env['VMWARE_INI_PATH'])
            assert config.get('vmware', 'username') == 'bob'
            assert config.get('vmware', 'password') == 'secret'
            assert config.get('vmware', 'server') == 'https://example.org'
            return ['successful', 0]

        self.run_pexpect.side_effect = run_pexpect_side_effect
        self.task.run(self.pk)

    def test_azure_rm_source_with_tenant(self):
        azure_rm = CredentialType.defaults['azure_rm']()
        self.instance.source = 'azure_rm'
        self.instance.source_regions = 'north, south, east, west'
        self.instance.credential = Credential(
            pk=1,
            credential_type=azure_rm,
            inputs = {
                'client': 'some-client',
                'secret': 'some-secret',
                'tenant': 'some-tenant',
                'subscription': 'some-subscription',
                'cloud_environment': 'foobar'
            }
        )

        def run_pexpect_side_effect(*args, **kwargs):
            args, cwd, env, stdout = args
            assert env['AZURE_CLIENT_ID'] == 'some-client'
            assert env['AZURE_SECRET'] == 'some-secret'
            assert env['AZURE_TENANT'] == 'some-tenant'
            assert env['AZURE_SUBSCRIPTION_ID'] == 'some-subscription'
            assert env['AZURE_CLOUD_ENVIRONMENT'] == 'foobar'

            config = ConfigParser.ConfigParser()
            config.read(env['AZURE_INI_PATH'])
            assert config.get('azure', 'include_powerstate') == 'yes'
            assert config.get('azure', 'group_by_resource_group') == 'yes'
            assert config.get('azure', 'group_by_location') == 'yes'
            assert config.get('azure', 'group_by_tag') == 'yes'
            assert config.get('azure', 'locations') == 'north,south,east,west'
            return ['successful', 0]

        self.run_pexpect.side_effect = run_pexpect_side_effect
        self.task.run(self.pk)
        assert self.instance.job_env['AZURE_SECRET'] == tasks.HIDDEN_PASSWORD

    def test_azure_rm_source_with_password(self):
        azure_rm = CredentialType.defaults['azure_rm']()
        self.instance.source = 'azure_rm'
        self.instance.source_regions = 'all'
        self.instance.credential = Credential(
            pk=1,
            credential_type=azure_rm,
            inputs = {
                'subscription': 'some-subscription',
                'username': 'bob',
                'password': 'secret',
                'cloud_environment': 'foobar'
            }
        )

        def run_pexpect_side_effect(*args, **kwargs):
            args, cwd, env, stdout = args
            assert env['AZURE_SUBSCRIPTION_ID'] == 'some-subscription'
            assert env['AZURE_AD_USER'] == 'bob'
            assert env['AZURE_PASSWORD'] == 'secret'
            assert env['AZURE_CLOUD_ENVIRONMENT'] == 'foobar'

            config = ConfigParser.ConfigParser()
            config.read(env['AZURE_INI_PATH'])
            assert config.get('azure', 'include_powerstate') == 'yes'
            assert config.get('azure', 'group_by_resource_group') == 'yes'
            assert config.get('azure', 'group_by_location') == 'yes'
            assert config.get('azure', 'group_by_tag') == 'yes'
            assert 'locations' not in config.items('azure')
            return ['successful', 0]

        self.run_pexpect.side_effect = run_pexpect_side_effect
        self.task.run(self.pk)
        assert self.instance.job_env['AZURE_PASSWORD'] == tasks.HIDDEN_PASSWORD

    def test_gce_source(self):
        gce = CredentialType.defaults['gce']()
        self.instance.source = 'gce'
        self.instance.source_regions = 'all'
        self.instance.credential = Credential(
            pk=1,
            credential_type=gce,
            inputs = {
                'username': 'bob',
                'project': 'some-project',
                'ssh_key_data': self.EXAMPLE_PRIVATE_KEY
            }
        )
        self.instance.credential.inputs['ssh_key_data'] = encrypt_field(
            self.instance.credential, 'ssh_key_data'
        )
        expected_gce_zone = ''

        def run_pexpect_side_effect(*args, **kwargs):
            args, cwd, env, stdout = args
            assert env['GCE_EMAIL'] == 'bob'
            assert env['GCE_PROJECT'] == 'some-project'
            assert env['GCE_ZONE'] == expected_gce_zone
            ssh_key_data = env['GCE_PEM_FILE_PATH']
            assert open(ssh_key_data, 'rb').read() == self.EXAMPLE_PRIVATE_KEY

            config = ConfigParser.ConfigParser()
            config.read(env['GCE_INI_PATH'])
            assert 'cache' in config.sections()
            assert config.getint('cache', 'cache_max_age') == 0

            return ['successful', 0]

        self.run_pexpect.side_effect = run_pexpect_side_effect
        self.task.run(self.pk)

        self.instance.source_regions = 'us-east-4'
        expected_gce_zone = 'us-east-4'
        self.task.run(self.pk)

    def test_openstack_source(self):
        openstack = CredentialType.defaults['openstack']()
        self.instance.source = 'openstack'
        self.instance.credential = Credential(
            pk=1,
            credential_type=openstack,
            inputs = {
                'username': 'bob',
                'password': 'secret',
                'project': 'tenant-name',
                'host': 'https://keystone.example.org'
            }
        )
        self.instance.credential.inputs['ssh_key_data'] = encrypt_field(
            self.instance.credential, 'ssh_key_data'
        )

        def run_pexpect_side_effect(*args, **kwargs):
            args, cwd, env, stdout = args
            shade_config = open(env['OS_CLIENT_CONFIG_FILE'], 'rb').read()
            assert '\n'.join([
                'clouds:',
                '  devstack:',
                '    auth:',
                '      auth_url: https://keystone.example.org',
                '      password: secret',
                '      project_name: tenant-name',
                '      username: bob',
                ''
            ]) in shade_config
            return ['successful', 0]

        self.run_pexpect.side_effect = run_pexpect_side_effect
        self.task.run(self.pk)

    def test_satellite6_source(self):
        satellite6 = CredentialType.defaults['satellite6']()
        self.instance.source = 'satellite6'
        self.instance.credential = Credential(
            pk=1,
            credential_type=satellite6,
            inputs = {
                'username': 'bob',
                'password': 'secret',
                'host': 'https://example.org'
            }
        )
        self.instance.credential.inputs['password'] = encrypt_field(
            self.instance.credential, 'password'
        )
        self.instance.source_vars = '{"satellite6_group_patterns": "[a,b,c]", "satellite6_group_prefix": "hey_"}'

        def run_pexpect_side_effect(*args, **kwargs):
            args, cwd, env, stdout = args
            config = ConfigParser.ConfigParser()
            config.read(env['FOREMAN_INI_PATH'])
            assert config.get('foreman', 'url') == 'https://example.org'
            assert config.get('foreman', 'user') == 'bob'
            assert config.get('foreman', 'password') == 'secret'
            assert config.get('ansible', 'group_patterns') == '[a,b,c]'
            assert config.get('ansible', 'group_prefix') == 'hey_'
            return ['successful', 0]

        self.run_pexpect.side_effect = run_pexpect_side_effect
        self.task.run(self.pk)

    def test_cloudforms_source(self):
        cloudforms = CredentialType.defaults['cloudforms']()
        self.instance.source = 'cloudforms'
        self.instance.credential = Credential(
            pk=1,
            credential_type=cloudforms,
            inputs = {
                'username': 'bob',
                'password': 'secret',
                'host': 'https://example.org'
            }
        )
        self.instance.credential.inputs['password'] = encrypt_field(
            self.instance.credential, 'password'
        )

        self.instance.source_vars = '{"prefer_ipv4": True}'

        def run_pexpect_side_effect(*args, **kwargs):
            args, cwd, env, stdout = args
            config = ConfigParser.ConfigParser()
            config.read(env['CLOUDFORMS_INI_PATH'])
            assert config.get('cloudforms', 'url') == 'https://example.org'
            assert config.get('cloudforms', 'username') == 'bob'
            assert config.get('cloudforms', 'password') == 'secret'
            assert config.get('cloudforms', 'ssl_verify') == 'false'
            assert config.get('cloudforms', 'prefer_ipv4') == 'True'

            cache_path = config.get('cache', 'path')
            assert cache_path.startswith(env['AWX_PRIVATE_DATA_DIR'])
            assert os.path.isdir(cache_path)
            return ['successful', 0]

        self.run_pexpect.side_effect = run_pexpect_side_effect
        self.task.run(self.pk)

    def test_awx_task_env(self):
        gce = CredentialType.defaults['gce']()
        self.instance.source = 'gce'
        self.instance.credential = Credential(
            pk=1,
            credential_type=gce,
            inputs = {
                'username': 'bob',
                'project': 'some-project',
            }
        )
        patch = mock.patch('awx.main.tasks.settings.AWX_TASK_ENV', {'FOO': 'BAR'})
        patch.start()

        self.task.run(self.pk)

        assert self.run_pexpect.call_count == 1
        call_args, _ = self.run_pexpect.call_args_list[0]
        args, cwd, env, stdout = call_args
        assert env['FOO'] == 'BAR'



def test_os_open_oserror():
    with pytest.raises(OSError):
        os.open('this_file_does_not_exist', os.O_RDONLY)


def test_fcntl_ioerror():
    with pytest.raises(IOError):
        fcntl.flock(99999, fcntl.LOCK_EX)


@mock.patch('os.open')
@mock.patch('logging.getLogger')
def test_aquire_lock_open_fail_logged(logging_getLogger, os_open):
    err = OSError()
    err.errno = 3
    err.strerror = 'dummy message'

    instance = mock.Mock()
    instance.get_lock_file.return_value = 'this_file_does_not_exist'

    os_open.side_effect = err

    logger = mock.Mock()
    logging_getLogger.return_value = logger

    ProjectUpdate = tasks.RunProjectUpdate()

    with pytest.raises(OSError, errno=3, strerror='dummy message'):
        ProjectUpdate.acquire_lock(instance)
    assert logger.err.called_with("I/O error({0}) while trying to open lock file [{1}]: {2}".format(3, 'this_file_does_not_exist', 'dummy message'))


@mock.patch('os.open')
@mock.patch('os.close')
@mock.patch('logging.getLogger')
@mock.patch('fcntl.flock')
def test_aquire_lock_acquisition_fail_logged(fcntl_flock, logging_getLogger, os_close, os_open):
    err = IOError()
    err.errno = 3
    err.strerror = 'dummy message'

    instance = mock.Mock()
    instance.get_lock_file.return_value = 'this_file_does_not_exist'

    os_open.return_value = 3

    logger = mock.Mock()
    logging_getLogger.return_value = logger

    fcntl_flock.side_effect = err

    ProjectUpdate = tasks.RunProjectUpdate()

    with pytest.raises(IOError, errno=3, strerror='dummy message'):
        ProjectUpdate.acquire_lock(instance)
    os_close.assert_called_with(3)
    assert logger.err.called_with("I/O error({0}) while trying to aquire lock on file [{1}]: {2}".format(3, 'this_file_does_not_exist', 'dummy message'))<|MERGE_RESOLUTION|>--- conflicted
+++ resolved
@@ -368,7 +368,6 @@
         args, cwd, env, stdout = call_args
         assert env['FOO'] == 'BAR'
 
-<<<<<<< HEAD
     def test_valid_custom_virtualenv(self):
         with TemporaryDirectory(dir=settings.BASE_VENV_PATH) as tempdir:
             self.instance.project.custom_virtualenv = tempdir
@@ -392,7 +391,7 @@
             self.task.run(self.pk)
         tb = self.task.update_model.call_args[-1]['result_traceback']
         assert 'a valid Python virtualenv does not exist at /venv/missing' in tb
-=======
+
     def test_fact_cache_usage(self):
         self.instance.use_fact_cache = True
 
@@ -428,7 +427,6 @@
         call_args, _ = self.run_pexpect.call_args_list[0]
         args, cwd, env, stdout = call_args
         assert env['ANSIBLE_LIBRARY'] == ansible_library_env
->>>>>>> 1a6819cd
 
 
 class TestAdhocRun(TestJobExecution):
