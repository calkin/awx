import pytest
import mock

from django.contrib.auth.models import User
from django.forms.models import model_to_dict

from awx.main.access import (
    BaseAccess,
    check_superuser,
    JobTemplateAccess,
    WorkflowJobTemplateAccess,
)
from awx.main.models import Credential, Inventory, Project, Role, Organization


@pytest.fixture
def job_template_with_ids(job_template_factory):
    # Create non-persisted objects with IDs to send to job_template_factory
    credential = Credential(id=1, pk=1, name='testcred', kind='ssh')
    net_cred = Credential(id=2, pk=2, name='testnetcred', kind='net')
    cloud_cred = Credential(id=3, pk=3, name='testcloudcred', kind='aws')
    inv = Inventory(id=11, pk=11, name='testinv')
    proj = Project(id=14, pk=14, name='testproj')

    jt_objects = job_template_factory(
        'testJT', project=proj, inventory=inv, credential=credential,
        cloud_credential=cloud_cred, network_credential=net_cred,
        persisted=False)
    return jt_objects.job_template

@pytest.fixture
def user_unit():
    return User(username='rando', password='raginrando', email='rando@redhat.com')

def test_superuser(mocker):
    user = mocker.MagicMock(spec=User, id=1, is_superuser=True)
    access = BaseAccess(user)

    can_add = check_superuser(BaseAccess.can_add)
    assert can_add(access, None) is True

def test_not_superuser(mocker):
    user = mocker.MagicMock(spec=User, id=1, is_superuser=False)
    access = BaseAccess(user)

    can_add = check_superuser(BaseAccess.can_add)
    assert can_add(access, None) is False

def test_jt_existing_values_are_nonsensitive(job_template_with_ids, user_unit):
    """Assure that permission checks are not required if submitted data is
    identical to what the job template already has."""

    data = model_to_dict(job_template_with_ids)
    access = JobTemplateAccess(user_unit)

    assert access.changes_are_non_sensitive(job_template_with_ids, data)

def test_change_jt_sensitive_data(job_template_with_ids, mocker, user_unit):
    """Assure that can_add is called with all ForeignKeys."""

    job_template_with_ids.admin_role = Role()

    data = {'inventory': job_template_with_ids.inventory.id + 1}
    access = JobTemplateAccess(user_unit)

    mock_add = mock.MagicMock(return_value=False)
    with mock.patch('awx.main.models.rbac.Role.__contains__', return_value=True):
        with mocker.patch('awx.main.access.JobTemplateAccess.can_add', mock_add):
            with mocker.patch('awx.main.access.JobTemplateAccess.can_read', return_value=True):
                assert not access.can_change(job_template_with_ids, data)

    mock_add.assert_called_once_with({
        'inventory': data['inventory'],
        'project': job_template_with_ids.project.id,
        'credential': job_template_with_ids.credential.id,
        'cloud_credential': job_template_with_ids.cloud_credential.id,
        'network_credential': job_template_with_ids.network_credential.id
    })

def test_jt_add_scan_job_check(job_template_with_ids, user_unit):
    "Assure that permissions to add scan jobs work correctly"

    access = JobTemplateAccess(user_unit)
    project = job_template_with_ids.project
    inventory = job_template_with_ids.inventory
    project.use_role = Role()
    inventory.use_role = Role()
    organization = Organization(name='test-org')
    inventory.organization = organization
    organization.admin_role = Role()

    def mock_get_object(Class, **kwargs):
        if Class == Project:
            return project
        elif Class == Inventory:
            return inventory
        else:
            raise Exception('Item requested has not been mocked')

    with mock.patch.object(JobTemplateAccess, 'check_license', return_value=None):
        with mock.patch('awx.main.models.rbac.Role.__contains__', return_value=True):
            with mock.patch('awx.main.access.get_object_or_400', mock_get_object):
                assert access.can_add({
                    'project': project.pk,
                    'inventory': inventory.pk,
                    'job_type': 'scan'
                })

def test_jt_can_add_bad_data(user_unit):
    "Assure that no server errors are returned if we call JT can_add with bad data"
    access = JobTemplateAccess(user_unit)
    assert not access.can_add({'asdf': 'asdf'})

<<<<<<< HEAD

class TestWorkflowAccessMethods:
    @pytest.fixture
    def workflow(self, workflow_job_template_factory):
        objects = workflow_job_template_factory('test_workflow', persisted=False)
        return objects.workflow_job_template

    def test_workflow_can_add(self, workflow, user_unit):
        organization = Organization(name='test-org')
        workflow.organization = organization
        organization.admin_role = Role()

        def mock_get_object(Class, **kwargs):
            if Class == Organization:
                return organization
            else:
                raise Exception('Item requested has not been mocked')

        access = WorkflowJobTemplateAccess(user_unit)
        with mock.patch('awx.main.models.rbac.Role.__contains__', return_value=True):
            with mock.patch('awx.main.access.get_object_or_400', mock_get_object):
                assert access.can_add({'organization': 1})
=======
@pytest.mark.django_db
def test_user_capabilities_method():
    """Unit test to verify that the user_capabilities method will defer
    to the appropriate sub-class methods of the access classes.
    Note that normal output is True/False, but a string is returned
    in these tests to establish uniqueness.
    """

    class FooAccess(BaseAccess):
        def can_change(self, obj, data):
            return 'bar'

        def can_add(self, data):
            return 'foobar'

    user = User(username='auser')
    foo_access = FooAccess(user)
    foo = object()
    foo_capabilities = foo_access.get_user_capabilities(foo, ['edit', 'copy'])
    assert foo_capabilities == {
        'edit': 'bar',
        'copy': 'foobar'
    }
>>>>>>> 609a3e6f
<|MERGE_RESOLUTION|>--- conflicted
+++ resolved
@@ -111,7 +111,6 @@
     access = JobTemplateAccess(user_unit)
     assert not access.can_add({'asdf': 'asdf'})
 
-<<<<<<< HEAD
 
 class TestWorkflowAccessMethods:
     @pytest.fixture
@@ -134,7 +133,8 @@
         with mock.patch('awx.main.models.rbac.Role.__contains__', return_value=True):
             with mock.patch('awx.main.access.get_object_or_400', mock_get_object):
                 assert access.can_add({'organization': 1})
-=======
+
+
 @pytest.mark.django_db
 def test_user_capabilities_method():
     """Unit test to verify that the user_capabilities method will defer
@@ -158,4 +158,3 @@
         'edit': 'bar',
         'copy': 'foobar'
     }
->>>>>>> 609a3e6f
