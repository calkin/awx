--- conflicted
+++ resolved
@@ -1,18 +1,12 @@
 import pytest
 
 from awx.main.migrations import _rbac as rbac
-<<<<<<< HEAD
 from awx.main.models import Role, Permission, Project, Organization, Credential, JobTemplate, Inventory
-=======
-from awx.main.models import Role
-from awx.main.models.organization import Permission
->>>>>>> 44bfc445
 from django.apps import apps
 from awx.main.migrations import _old_access as old_access
 
 
 @pytest.mark.django_db
-<<<<<<< HEAD
 def test_project_migration():
     '''
 
@@ -97,96 +91,6 @@
     assert o3.projects.all()[0].jobtemplates.count() == 0
 
 
-#@pytest.mark.django_db
-#def test_project_user_project(user_project, project, user):
-#    u = user('owner')
-#
-#    assert old_access.check_user_access(u, user_project.__class__, 'read', user_project)
-#    assert old_access.check_user_access(u, project.__class__, 'read', project) is False
-#
-#    assert user_project.accessible_by(u, {'read': True}) is False
-#    assert project.accessible_by(u, {'read': True}) is False
-#    migrations = rbac.migrate_projects(apps, None)
-#    assert len(migrations[user_project.name]['users']) == 1
-#    assert len(migrations[user_project.name]['teams']) == 0
-#    assert user_project.accessible_by(u, {'read': True}) is True
-#    assert project.accessible_by(u, {'read': True}) is False
-#
-#@pytest.mark.django_db
-#def test_project_accessible_by_sa(user, project):
-#    u = user('systemadmin', is_superuser=True)
-#    # This gets setup by a signal, but we want to test the migration which will set this up too, so remove it
-#    Role.singleton('System Administrator').members.remove(u)
-#
-#    assert project.accessible_by(u, {'read': True}) is False
-#    rbac.migrate_organization(apps, None)
-#    su_migrations = rbac.migrate_users(apps, None)
-#    migrations = rbac.migrate_projects(apps, None)
-#    assert len(su_migrations) == 1
-#    assert len(migrations[project.name]['users']) == 0
-#    assert len(migrations[project.name]['teams']) == 0
-#    print(project.admin_role.ancestors.all())
-#    print(project.admin_role.ancestors.all())
-#    assert project.accessible_by(u, {'read': True, 'write': True}) is True
-#
-#@pytest.mark.django_db
-#def test_project_org_members(user, organization, project):
-#    admin = user('orgadmin')
-#    member = user('orgmember')
-#
-#    assert project.accessible_by(admin, {'read': True}) is False
-#    assert project.accessible_by(member, {'read': True}) is False
-#
-#    organization.admin_role.members.add(admin)
-#    organization.member_role.members.add(member)
-#
-#    rbac.migrate_organization(apps, None)
-#    migrations = rbac.migrate_projects(apps, None)
-#
-#    assert len(migrations[project.name]['users']) == 0
-#    assert len(migrations[project.name]['teams']) == 0
-#    assert project.accessible_by(admin, {'read': True, 'write': True}) is True
-#    assert project.accessible_by(member, {'read': True}) is False
-#
-#@pytest.mark.django_db
-#def test_project_team(user, team, project):
-#    nonmember = user('nonmember')
-#    member = user('member')
-#
-#    #team.users.add(member)
-#    team.member_role.members.add(member)
-#    project.teams.add(team)
-#
-#    assert project.accessible_by(nonmember, {'read': True}) is False
-#    assert project.accessible_by(member, {'read': True}) is False
-#
-#    rbac.migrate_team(apps, None)
-#    rbac.migrate_organization(apps, None)
-#    migrations = rbac.migrate_projects(apps, None)
-#
-#    assert len(migrations[project.name]['users']) == 0
-#    assert len(migrations[project.name]['teams']) == 1
-#    assert project.accessible_by(member, {'read': True}) is True
-#    assert project.accessible_by(nonmember, {'read': True}) is False
-#
-#@pytest.mark.django_db
-#def test_project_explicit_permission(user, team, project, organization):
-#    u = user('prjuser')
-#
-#    assert old_access.check_user_access(u, project.__class__, 'read', project) is False
-#
-#    organization.member_role.members.add(u)
-#    p = Permission(user=u, project=project, permission_type='create', name='Perm name')
-#    p.save()
-#
-#    assert project.accessible_by(u, {'read': True}) is False
-#
-#    rbac.migrate_organization(apps, None)
-#    migrations = rbac.migrate_projects(apps, None)
-#
-#    assert len(migrations[project.name]['users']) == 1
-#    assert project.accessible_by(u, {'read': True}) is True
-=======
 def test_project_user_project(user_project, project, user):
     u = user('owner')
 
@@ -273,5 +177,4 @@
     migrations = rbac.migrate_projects(apps, None)
 
     assert len(migrations[project.name]['users']) == 1
-    assert project.accessible_by(u, {'read': True}) is True
->>>>>>> 44bfc445
+    assert project.accessible_by(u, {'read': True}) is True