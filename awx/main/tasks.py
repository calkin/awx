--- conflicted
+++ resolved
@@ -187,8 +187,6 @@
     queue = FifoQueue('tower_task_manager')
     queue.push(metadata_dict)
 
-<<<<<<< HEAD
-
 def _send_notification_templates(instance, status_str):
     if status_str not in ['succeeded', 'failed']:
         raise ValueError("status_str must be either succeeded or failed")
@@ -204,10 +202,7 @@
                                       for n in all_notification_templates],
                                      job_id=instance.id)
 
-@task(bind=True)
-=======
 @task(bind=True, queue='default')
->>>>>>> 574a0fde
 def handle_work_success(self, result, task_actual):
     instance = UnifiedJob.get_instance_by_type(task_actual['type'], task_actual['id'])
     if not instance:
