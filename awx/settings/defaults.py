--- conflicted
+++ resolved
@@ -878,12 +878,8 @@
 
 # Settings related to external logger configuration
 LOG_AGGREGATOR_ENABLED = False
-<<<<<<< HEAD
 LOG_AGGREGATOR_TCP_TIMEOUT = 5
-=======
-LOG_AGGREGATOR_HTTP_TIMEOUT = 5
 LOG_AGGREGATOR_VERIFY_CERT = True
->>>>>>> 3c0d4bf1
 
 # The number of retry attempts for websocket session establishment
 # If you're encountering issues establishing websockets in clustered Tower,
