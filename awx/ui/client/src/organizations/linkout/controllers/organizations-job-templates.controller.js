/*************************************************
 * Copyright (c) 2016 Ansible, Inc.
 *
 * All Rights Reserved
 *************************************************/

<<<<<<< HEAD
export default ['$scope', '$rootScope', '$stateParams', 'Rest', 'ProcessErrors',
    'GetBasePath', 'InitiatePlaybookRun', 'Wait', 'TemplateCopyService',
    '$state', 'OrgJobTemplateList', 'OrgJobTemplateDataset', 'QuerySet',
    function($scope, $rootScope, $stateParams, Rest, ProcessErrors, GetBasePath,
    InitiatePlaybookRun, Wait, TemplateCopyService, $state, OrgJobTemplateList,
    Dataset, qs) {
=======
export default ['$scope', '$rootScope',
    '$stateParams', 'Rest', 'ProcessErrors',
    'GetBasePath', 'InitiatePlaybookRun', 'Wait', 'TemplateCopyService',
    '$state', 'OrgJobTemplateList', 'OrgJobTemplateDataset', 'QuerySet',
    function($scope, $rootScope,
        $stateParams, Rest, ProcessErrors,
        GetBasePath, InitiatePlaybookRun, Wait, TemplateCopyService,
        $state, OrgJobTemplateList, Dataset, qs) {

>>>>>>> 1869ba67
        var list = OrgJobTemplateList,
            orgBase = GetBasePath('organizations');

        $scope.$on(`ws-jobs`, function () {
            let path = GetBasePath(list.basePath) || GetBasePath(list.name);
            qs.search(path, $state.params[`${list.iterator}_search`])
            .then(function(searchResponse) {
                $scope[`${list.iterator}_dataset`] = searchResponse.data;
                $scope[list.name] = $scope[`${list.iterator}_dataset`].results;
            });
        });

        init();

        function init() {
            // search init
            $scope.list = list;
            $scope[`${list.iterator}_dataset`] = Dataset.data;
            $scope[list.name] = $scope[`${list.iterator}_dataset`].results;
            Rest.setUrl(orgBase + $stateParams.organization_id);
            Rest.get()
                .success(function(data) {
                    $scope.organization_name = data.name;
                    $scope.name = data.name;
                    $scope.org_id = data.id;

                    $scope.orgRelatedUrls = data.related;
                });
        }

        $scope.$on(`${list.iterator}_options`, function(event, data){
            $scope.options = data.data.actions.GET;
            optionsRequestDataProcessing();
        });

        $scope.$watchCollection(`${$scope.list.name}`, function() {
                optionsRequestDataProcessing();
            }
        );
        // iterate over the list and add fields like type label, after the
        // OPTIONS request returns, or the list is sorted/paginated/searched
        function optionsRequestDataProcessing(){
            $scope[list.name].forEach(function(item, item_idx) {
                var itm = $scope[list.name][item_idx];

                // Set the item type label
                if (list.fields.type && $scope.options && $scope.options.hasOwnProperty('type')) {
                    $scope.options.type.choices.forEach(function(choice) {
                        if (choice[0] === item.type) {
                            itm.type_label = choice[1];
                        }
                    });
                }
            });
        }

        $scope.editJobTemplate = function(id) {
            $state.go('templates.editJobTemplate', { job_template_id: id });
        };

        $scope.submitJob = function(id) {
            InitiatePlaybookRun({ scope: $scope, id: id, job_type: 'job_template' });
        };

        $scope.scheduleJob = function(id) {
            $state.go('jobTemplateSchedules', { id: id });
        };

        $scope.copyTemplate = function(id) {
            Wait('start');
 			TemplateCopyService.get(id)
 			.success(function(res){
 					TemplateCopyService.set(res)
                    .success(function(res){
                        Wait('stop');
                        if(res.type && res.type === 'job_template') {
                            $state.go('templates.editJobTemplate', {job_template_id: res.id}, {reload: true});
                        }
                    });
 			})
  			.error(function(res, status){
                ProcessErrors($rootScope, res, status, null, {hdr: 'Error!',
                msg: 'Call failed. Return status: '+ status});
            });

        };

    }
];<|MERGE_RESOLUTION|>--- conflicted
+++ resolved
@@ -4,14 +4,6 @@
  * All Rights Reserved
  *************************************************/
 
-<<<<<<< HEAD
-export default ['$scope', '$rootScope', '$stateParams', 'Rest', 'ProcessErrors',
-    'GetBasePath', 'InitiatePlaybookRun', 'Wait', 'TemplateCopyService',
-    '$state', 'OrgJobTemplateList', 'OrgJobTemplateDataset', 'QuerySet',
-    function($scope, $rootScope, $stateParams, Rest, ProcessErrors, GetBasePath,
-    InitiatePlaybookRun, Wait, TemplateCopyService, $state, OrgJobTemplateList,
-    Dataset, qs) {
-=======
 export default ['$scope', '$rootScope',
     '$stateParams', 'Rest', 'ProcessErrors',
     'GetBasePath', 'InitiatePlaybookRun', 'Wait', 'TemplateCopyService',
@@ -21,7 +13,6 @@
         GetBasePath, InitiatePlaybookRun, Wait, TemplateCopyService,
         $state, OrgJobTemplateList, Dataset, qs) {
 
->>>>>>> 1869ba67
         var list = OrgJobTemplateList,
             orgBase = GetBasePath('organizations');
 
