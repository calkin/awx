--- conflicted
+++ resolved
@@ -33,13 +33,8 @@
         </table>
     </div>
 
-<<<<<<< HEAD
-    <div id="hosts-summary-table" class="table-detail" lr-infinite-scroll="getNextPage" scroll-threshold="10" time-threshold="500" ng-hide="hosts.length == 0">
-        <table class="table">
-=======
     <div id="hosts-summary-table" class="table-detail" lr-infinite-scroll="getNextPage" scroll-threshold="10" time-threshold="500">
         <table class="table" ng-class="{'JobDetails-table--noResults': hosts.length === 0}">
->>>>>>> 32b6553c
             <tbody>
                 <tr class="List-tableRow" ng-repeat="host in hosts track by $index" id="{{ host.id }}" ng-class-even="'List-tableRow--evenRow'" ng-class-odd="'List-tableRow--oddRow'">
                     <td class="List-tableCell name col-lg-6 col-md-6 col-sm-6 col-xs-6">
