
# Copyright (c) 2015 Ansible, Inc.
# All Rights Reserved.

# Python
import os
import cgi
import datetime
import dateutil
import time
import socket
import sys
import errno
import logging
from base64 import b64encode
from collections import OrderedDict

# Django
from django.conf import settings
from django.contrib.auth.models import User
from django.core.cache import cache
from django.core.urlresolvers import reverse
from django.core.exceptions import FieldError
from django.db.models import Q, Count
from django.db import IntegrityError, transaction
from django.shortcuts import get_object_or_404
from django.utils.encoding import smart_text, force_text
from django.utils.safestring import mark_safe
from django.utils.timezone import now
from django.views.decorators.csrf import csrf_exempt
from django.template.loader import render_to_string
from django.core.servers.basehttp import FileWrapper
from django.http import HttpResponse
from django.contrib.contenttypes.models import ContentType


# Django REST Framework
from rest_framework.exceptions import PermissionDenied, ParseError
from rest_framework.parsers import FormParser
from rest_framework.permissions import AllowAny, IsAuthenticated
from rest_framework.response import Response
from rest_framework.settings import api_settings
from rest_framework.views import exception_handler
from rest_framework import status

# Django REST Framework YAML
from rest_framework_yaml.parsers import YAMLParser
from rest_framework_yaml.renderers import YAMLRenderer

# QSStats
import qsstats

# ANSIConv
import ansiconv

# Python Social Auth
from social.backends.utils import load_backends

# AWX
from awx.main.task_engine import TaskSerializer, TASK_FILE, TEMPORARY_TASK_FILE
from awx.main.tasks import send_notifications
from awx.main.access import get_user_queryset
from awx.main.ha import is_ha_environment
from awx.api.authentication import TaskAuthentication, TokenGetAuthentication
from awx.api.utils.decorators import paginated
from awx.api.generics import get_view_name
from awx.api.generics import * # noqa
from awx.api.license import feature_enabled, feature_exists, LicenseForbids
from awx.main.models import * # noqa
from awx.main.utils import * # noqa
from awx.api.permissions import * # noqa
from awx.api.renderers import * # noqa
from awx.api.serializers import * # noqa
from awx.api.metadata import RoleMetadata
from awx.main.utils import emit_websocket_notification
from awx.main.conf import tower_settings

logger = logging.getLogger('awx.api.views')

def api_exception_handler(exc, context):
    '''
    Override default API exception handler to catch IntegrityError exceptions.
    '''
    if isinstance(exc, IntegrityError):
        exc = ParseError(exc.args[0])
    if isinstance(exc, FieldError):
        exc = ParseError(exc.args[0])
    return exception_handler(exc, context)

class ApiRootView(APIView):

    authentication_classes = []
    permission_classes = (AllowAny,)
    view_name = 'REST API'

    def get(self, request, format=None):
        ''' list supported API versions '''

        current = reverse('api:api_v1_root_view', args=[])
        data = dict(
            description = 'Ansible Tower REST API',
            current_version = current,
            available_versions = dict(
                v1 = current
            )
        )
        return Response(data)

class ApiV1RootView(APIView):

    authentication_classes = []
    permission_classes = (AllowAny,)
    view_name = 'Version 1'

    def get(self, request, format=None):
        ''' list top level resources '''

        data = OrderedDict()
        data['authtoken'] = reverse('api:auth_token_view')
        data['ping'] = reverse('api:api_v1_ping_view')
        data['config'] = reverse('api:api_v1_config_view')
        data['settings'] = reverse('api:settings_list')
        data['me'] = reverse('api:user_me_list')
        data['dashboard'] = reverse('api:dashboard_view')
        data['organizations'] = reverse('api:organization_list')
        data['users'] = reverse('api:user_list')
        data['projects'] = reverse('api:project_list')
        data['project_updates'] = reverse('api:project_update_list')
        data['teams'] = reverse('api:team_list')
        data['credentials'] = reverse('api:credential_list')
        data['inventory'] = reverse('api:inventory_list')
        data['inventory_scripts'] = reverse('api:inventory_script_list')
        data['inventory_sources'] = reverse('api:inventory_source_list')
        data['inventory_updates'] = reverse('api:inventory_update_list')
        data['groups'] = reverse('api:group_list')
        data['hosts'] = reverse('api:host_list')
        data['job_templates'] = reverse('api:job_template_list')
        data['jobs'] = reverse('api:job_list')
        data['job_events'] = reverse('api:job_event_list')
        data['ad_hoc_commands'] = reverse('api:ad_hoc_command_list')
        data['system_job_templates'] = reverse('api:system_job_template_list')
        data['system_jobs'] = reverse('api:system_job_list')
        data['schedules'] = reverse('api:schedule_list')
        data['roles'] = reverse('api:role_list')
        data['notification_templates'] = reverse('api:notification_template_list')
        data['notifications'] = reverse('api:notification_list')
        data['labels'] = reverse('api:label_list')
        data['unified_job_templates'] = reverse('api:unified_job_template_list')
        data['unified_jobs'] = reverse('api:unified_job_list')
        data['activity_stream'] = reverse('api:activity_stream_list')
        return Response(data)


class ApiV1PingView(APIView):
    """A simple view that reports very basic information about this Tower
    instance, which is acceptable to be public information.
    """
    permission_classes = (AllowAny,)
    authentication_classes = ()
    view_name = 'Ping'
    new_in_210 = True

    def get(self, request, format=None):
        """Return some basic information about this Tower instance.

        Everything returned here should be considered public / insecure, as
        this requires no auth and is intended for use by the installer process.
        """
        # Most of this response is canned; just build the dictionary.
        response = {
            'ha': is_ha_environment(),
            'role': Instance.objects.my_role(),
            'version': get_awx_version(),
        }

        # If this is an HA environment, we also include the IP address of
        # all of the instances.
        #
        # Set up a default structure.
        response['instances'] = {
            'primary': None,
            'secondaries': [],
        }

        # Add all of the instances into the structure.
        for instance in Instance.objects.all():
            if instance.primary:
                response['instances']['primary'] = instance.hostname
            else:
                response['instances']['secondaries'].append(instance.hostname)
        response['instances']['secondaries'].sort()

        # Done; return the response.
        return Response(response)


class ApiV1ConfigView(APIView):

    permission_classes = (IsAuthenticated,)
    view_name = 'Configuration'

    def get(self, request, format=None):
        '''Return various sitewide configuration settings.'''

        license_reader = TaskSerializer()
        license_data   = license_reader.from_database(show_key=request.user.is_superuser or request.user.is_system_auditor)
        if license_data and 'features' in license_data and 'activity_streams' in license_data['features']:
            license_data['features']['activity_streams'] &= tower_settings.ACTIVITY_STREAM_ENABLED

        pendo_state = tower_settings.PENDO_TRACKING_STATE if tower_settings.PENDO_TRACKING_STATE in ('off', 'anonymous', 'detailed') else 'off'

        data = dict(
            time_zone=settings.TIME_ZONE,
            license_info=license_data,
            version=get_awx_version(),
            ansible_version=get_ansible_version(),
            eula=render_to_string("eula.md"),
            analytics_status=pendo_state
        )

        # If LDAP is enabled, user_ldap_fields will return a list of field
        # names that are managed by LDAP and should be read-only for users with
        # a non-empty ldap_dn attribute.
        if getattr(settings, 'AUTH_LDAP_SERVER_URI', None) and feature_enabled('ldap'):
            user_ldap_fields = ['username', 'password']
            user_ldap_fields.extend(getattr(settings, 'AUTH_LDAP_USER_ATTR_MAP', {}).keys())
            user_ldap_fields.extend(getattr(settings, 'AUTH_LDAP_USER_FLAGS_BY_GROUP', {}).keys())
            data['user_ldap_fields'] = user_ldap_fields

        if request.user.is_superuser \
                or request.user.is_system_auditor \
                or Organization.accessible_objects(request.user, 'admin_role').exists() \
                or Organization.accessible_objects(request.user, 'auditor_role').exists():
            data.update(dict(
                project_base_dir = settings.PROJECTS_ROOT,
                project_local_paths = Project.get_local_path_choices(),
            ))

        return Response(data)

    def post(self, request):
        if not request.user.is_superuser:
            return Response(None, status=status.HTTP_404_NOT_FOUND)
        if not isinstance(request.data, dict):
            return Response({"error": "Invalid license data"}, status=status.HTTP_400_BAD_REQUEST)
        if "eula_accepted" not in request.data:
            return Response({"error": "Missing 'eula_accepted' property"}, status=status.HTTP_400_BAD_REQUEST)
        try:
            eula_accepted = to_python_boolean(request.data["eula_accepted"])
        except ValueError:
            return Response({"error": "'eula_accepted' value is invalid"}, status=status.HTTP_400_BAD_REQUEST)

        if not eula_accepted:
            return Response({"error": "'eula_accepted' must be True"}, status=status.HTTP_400_BAD_REQUEST)
        request.data.pop("eula_accepted")
        try:
            data_actual = json.dumps(request.data)
        except Exception:
            # FIX: Log
            return Response({"error": "Invalid JSON"}, status=status.HTTP_400_BAD_REQUEST)
        license_reader = TaskSerializer()
        try:
            license_data = license_reader.from_string(data_actual)
        except Exception:
            # FIX: Log
            return Response({"error": "Invalid License"}, status=status.HTTP_400_BAD_REQUEST)

        # If the license is valid, write it to disk.
        if license_data['valid_key']:
            tower_settings.LICENSE = data_actual
            tower_settings.TOWER_URL_BASE = "{}://{}".format(request.scheme, request.get_host())
            # Clear cache when license is updated.
            cache.clear()
            return Response(license_data)

        return Response({"error": "Invalid license"}, status=status.HTTP_400_BAD_REQUEST)

    def delete(self, request):
        if not request.user.is_superuser:
            return Response(None, status=status.HTTP_404_NOT_FOUND)

        # Remove license file
        has_error = None
        for fname in (TEMPORARY_TASK_FILE, TASK_FILE):
            try:
                os.remove(fname)
            except OSError as e:
                if e.errno != errno.ENOENT:
                    has_error = e.errno
                    break

        TowerSettings.objects.filter(key="LICENSE").delete()
        # Clear cache when license is updated.
        cache.clear()

        # Only stop mongod if license removal succeeded
        if has_error is None:
            return Response(status=status.HTTP_204_NO_CONTENT)
        else:
            return Response({"error": "Failed to remove license (%s)" % has_error}, status=status.HTTP_400_BAD_REQUEST)

class DashboardView(APIView):

    view_name = "Dashboard"
    new_in_14 = True

    def get(self, request, format=None):
        ''' Show Dashboard Details '''
        data = OrderedDict()
        data['related'] = {'jobs_graph': reverse('api:dashboard_jobs_graph_view')}
        user_inventory = get_user_queryset(request.user, Inventory)
        inventory_with_failed_hosts = user_inventory.filter(hosts_with_active_failures__gt=0)
        user_inventory_external = user_inventory.filter(has_inventory_sources=True)
        failed_inventory = sum(i.inventory_sources_with_failures for i in user_inventory)
        data['inventories'] = {'url': reverse('api:inventory_list'),
                               'total': user_inventory.count(),
                               'total_with_inventory_source': user_inventory_external.count(),
                               'job_failed': inventory_with_failed_hosts.count(),
                               'inventory_failed': failed_inventory}
        user_inventory_sources = get_user_queryset(request.user, InventorySource)
        rax_inventory_sources = user_inventory_sources.filter(source='rax')
        rax_inventory_failed = rax_inventory_sources.filter(status='failed')
        ec2_inventory_sources = user_inventory_sources.filter(source='ec2')
        ec2_inventory_failed = ec2_inventory_sources.filter(status='failed')
        data['inventory_sources'] = {}
        data['inventory_sources']['rax'] = {'url': reverse('api:inventory_source_list') + "?source=rax",
                                            'label': 'Rackspace',
                                            'failures_url': reverse('api:inventory_source_list') + "?source=rax&status=failed",
                                            'total': rax_inventory_sources.count(),
                                            'failed': rax_inventory_failed.count()}
        data['inventory_sources']['ec2'] = {'url': reverse('api:inventory_source_list') + "?source=ec2",
                                            'failures_url': reverse('api:inventory_source_list') + "?source=ec2&status=failed",
                                            'label': 'Amazon EC2',
                                            'total': ec2_inventory_sources.count(),
                                            'failed': ec2_inventory_failed.count()}

        user_groups = get_user_queryset(request.user, Group)
        groups_job_failed = (Group.objects.filter(hosts_with_active_failures__gt=0) | Group.objects.filter(groups_with_active_failures__gt=0)).count()
        groups_inventory_failed = Group.objects.filter(inventory_sources__last_job_failed=True).count()
        data['groups'] = {'url': reverse('api:group_list'),
                          'failures_url': reverse('api:group_list') + "?has_active_failures=True",
                          'total': user_groups.count(),
                          'job_failed': groups_job_failed,
                          'inventory_failed': groups_inventory_failed}

        user_hosts = get_user_queryset(request.user, Host)
        user_hosts_failed = user_hosts.filter(has_active_failures=True)
        data['hosts'] = {'url': reverse('api:host_list'),
                         'failures_url': reverse('api:host_list') + "?has_active_failures=True",
                         'total': user_hosts.count(),
                         'failed': user_hosts_failed.count()}

        user_projects = get_user_queryset(request.user, Project)
        user_projects_failed = user_projects.filter(last_job_failed=True)
        data['projects'] = {'url': reverse('api:project_list'),
                            'failures_url': reverse('api:project_list') + "?last_job_failed=True",
                            'total': user_projects.count(),
                            'failed': user_projects_failed.count()}

        git_projects = user_projects.filter(scm_type='git')
        git_failed_projects = git_projects.filter(last_job_failed=True)
        svn_projects = user_projects.filter(scm_type='svn')
        svn_failed_projects = svn_projects.filter(last_job_failed=True)
        hg_projects = user_projects.filter(scm_type='hg')
        hg_failed_projects = hg_projects.filter(last_job_failed=True)
        data['scm_types'] = {}
        data['scm_types']['git'] = {'url': reverse('api:project_list') + "?scm_type=git",
                                    'label': 'Git',
                                    'failures_url': reverse('api:project_list') + "?scm_type=git&last_job_failed=True",
                                    'total': git_projects.count(),
                                    'failed': git_failed_projects.count()}
        data['scm_types']['svn'] = {'url': reverse('api:project_list') + "?scm_type=svn",
                                    'label': 'Subversion',
                                    'failures_url': reverse('api:project_list') + "?scm_type=svn&last_job_failed=True",
                                    'total': svn_projects.count(),
                                    'failed': svn_failed_projects.count()}
        data['scm_types']['hg'] = {'url': reverse('api:project_list') + "?scm_type=hg",
                                   'label': 'Mercurial',
                                   'failures_url': reverse('api:project_list') + "?scm_type=hg&last_job_failed=True",
                                   'total': hg_projects.count(),
                                   'failed': hg_failed_projects.count()}

        user_jobs = get_user_queryset(request.user, Job)
        user_failed_jobs = user_jobs.filter(failed=True)
        data['jobs'] = {'url': reverse('api:job_list'),
                        'failure_url': reverse('api:job_list') + "?failed=True",
                        'total': user_jobs.count(),
                        'failed': user_failed_jobs.count()}

        user_list = get_user_queryset(request.user, User)
        team_list = get_user_queryset(request.user, Team)
        credential_list = get_user_queryset(request.user, Credential)
        job_template_list = get_user_queryset(request.user, JobTemplate)
        organization_list = get_user_queryset(request.user, Organization)
        data['users'] = {'url': reverse('api:user_list'),
                         'total': user_list.count()}
        data['organizations'] = {'url': reverse('api:organization_list'),
                                 'total': organization_list.count()}
        data['teams'] = {'url': reverse('api:team_list'),
                         'total': team_list.count()}
        data['credentials'] = {'url': reverse('api:credential_list'),
                               'total': credential_list.count()}
        data['job_templates'] = {'url': reverse('api:job_template_list'),
                                 'total': job_template_list.count()}
        return Response(data)

class DashboardJobsGraphView(APIView):

    view_name = "Dashboard Jobs Graphs"
    new_in_200 = True

    def get(self, request, format=None):
        period = request.query_params.get('period', 'month')
        job_type = request.query_params.get('job_type', 'all')

        user_unified_jobs = get_user_queryset(request.user, UnifiedJob)

        success_query = user_unified_jobs.filter(status='successful')
        failed_query = user_unified_jobs.filter(status='failed')

        if job_type == 'inv_sync':
            success_query = success_query.filter(instance_of=InventoryUpdate)
            failed_query = failed_query.filter(instance_of=InventoryUpdate)
        elif job_type == 'playbook_run':
            success_query = success_query.filter(instance_of=Job)
            failed_query = failed_query.filter(instance_of=Job)
        elif job_type == 'scm_update':
            success_query = success_query.filter(instance_of=ProjectUpdate)
            failed_query = failed_query.filter(instance_of=ProjectUpdate)

        success_qss = qsstats.QuerySetStats(success_query, 'finished')
        failed_qss = qsstats.QuerySetStats(failed_query, 'finished')

        start_date = datetime.datetime.utcnow()
        if period == 'month':
            end_date = start_date - dateutil.relativedelta.relativedelta(months=1)
            interval = 'days'
        elif period == 'week':
            end_date = start_date - dateutil.relativedelta.relativedelta(weeks=1)
            interval = 'days'
        elif period == 'day':
            end_date = start_date - dateutil.relativedelta.relativedelta(days=1)
            interval = 'hours'
        else:
            return Response({'error': 'Unknown period "%s"' % str(period)}, status=status.HTTP_400_BAD_REQUEST)

        dashboard_data = {"jobs": {"successful": [], "failed": []}}
        for element in success_qss.time_series(end_date, start_date, interval=interval):
            dashboard_data['jobs']['successful'].append([time.mktime(element[0].timetuple()),
                                                         element[1]])
        for element in failed_qss.time_series(end_date, start_date, interval=interval):
            dashboard_data['jobs']['failed'].append([time.mktime(element[0].timetuple()),
                                                     element[1]])
        return Response(dashboard_data)


class ScheduleList(ListAPIView):

    view_name = "Schedules"
    model = Schedule
    serializer_class = ScheduleSerializer
    new_in_148 = True

class ScheduleDetail(RetrieveUpdateDestroyAPIView):

    model = Schedule
    serializer_class = ScheduleSerializer
    new_in_148 = True

class ScheduleUnifiedJobsList(SubListAPIView):

    model = UnifiedJob
    serializer_class = UnifiedJobSerializer
    parent_model = Schedule
    relationship = 'unifiedjob_set'
    view_name = 'Schedule Jobs List'
    new_in_148 = True

class AuthView(APIView):

    authentication_classes = []
    permission_classes = (AllowAny,)
    new_in_240 = True

    def get(self, request):
        data = OrderedDict()
        err_backend, err_message = request.session.get('social_auth_error', (None, None))
        auth_backends = load_backends(settings.AUTHENTICATION_BACKENDS).items()
        # Return auth backends in consistent order: Google, GitHub, SAML.
        auth_backends.sort(key=lambda x: 'g' if x[0] == 'google-oauth2' else x[0])
        for name, backend in auth_backends:
            if (not feature_exists('enterprise_auth') and
                not feature_enabled('ldap')) or \
                (not feature_enabled('enterprise_auth') and
                 name in ['saml', 'radius']):
                    continue
            login_url = reverse('social:begin', args=(name,))
            complete_url = request.build_absolute_uri(reverse('social:complete', args=(name,)))
            backend_data = {
                'login_url': login_url,
                'complete_url': complete_url,
            }
            if name == 'saml':
                backend_data['metadata_url'] = reverse('sso:saml_metadata')
                for idp in sorted(settings.SOCIAL_AUTH_SAML_ENABLED_IDPS.keys()):
                    saml_backend_data = dict(backend_data.items())
                    saml_backend_data['login_url'] = '%s?idp=%s' % (login_url, idp)
                    full_backend_name = '%s:%s' % (name, idp)
                    if err_backend == full_backend_name and err_message:
                        saml_backend_data['error'] = err_message
                    data[full_backend_name] = saml_backend_data
            else:
                if err_backend == name and err_message:
                    backend_data['error'] = err_message
                data[name] = backend_data
        return Response(data)

class AuthTokenView(APIView):

    authentication_classes = []
    permission_classes = (AllowAny,)
    serializer_class = AuthTokenSerializer
    model = AuthToken

    def get_serializer(self, *args, **kwargs):
        serializer = self.serializer_class(*args, **kwargs)
        # Override when called from browsable API to generate raw data form;
        # update serializer "validated" data to be displayed by the raw data
        # form.
        if hasattr(self, '_raw_data_form_marker'):
            # Always remove read only fields from serializer.
            for name, field in serializer.fields.items():
                if getattr(field, 'read_only', None):
                    del serializer.fields[name]
            serializer._data = self.update_raw_data(serializer.data)
        return serializer

    def post(self, request):
        serializer = self.get_serializer(data=request.data)
        if serializer.is_valid():
            request_hash = AuthToken.get_request_hash(self.request)
            try:
                token = AuthToken.objects.filter(user=serializer.validated_data['user'],
                                                 request_hash=request_hash,
                                                 expires__gt=now(),
                                                 reason='')[0]
                token.refresh()
                if 'username' in request.data:
                    logger.info(smart_text(u"User {} logged in".format(request.data['username'])))
            except IndexError:
                token = AuthToken.objects.create(user=serializer.validated_data['user'],
                                                 request_hash=request_hash)
                if 'username' in request.data:
                    logger.info(smart_text(u"User {} logged in".format(request.data['username'])))
                # Get user un-expired tokens that are not invalidated that are
                # over the configured limit.
                # Mark them as invalid and inform the user
                invalid_tokens = AuthToken.get_tokens_over_limit(serializer.validated_data['user'])
                for t in invalid_tokens:
                    # TODO: send socket notification
                    emit_websocket_notification('/socket.io/control',
                                                'limit_reached',
                                                dict(reason=force_text(AuthToken.reason_long('limit_reached'))),
                                                token_key=t.key)
                    t.invalidate(reason='limit_reached')

            # Note: This header is normally added in the middleware whenever an
            # auth token is included in the request header.
            headers = {
                'Auth-Token-Timeout': int(tower_settings.AUTH_TOKEN_EXPIRATION)
            }
            return Response({'token': token.key, 'expires': token.expires}, headers=headers)
        if 'username' in request.data:
            logger.warning(smart_text(u"Login failed for user {}".format(request.data['username'])))
        return Response(serializer.errors, status=status.HTTP_400_BAD_REQUEST)

class OrganizationCountsMixin(object):

    def get_serializer_context(self, *args, **kwargs):
        full_context = super(OrganizationCountsMixin, self).get_serializer_context(*args, **kwargs)

        if self.request is None:
            return full_context

        db_results = {}
        org_qs = self.model.accessible_objects(self.request.user, 'read_role')
        org_id_list = org_qs.values('id')
        if len(org_id_list) == 0:
            if self.request.method == 'POST':
                full_context['related_field_counts'] = {}
            return full_context

        inv_qs = Inventory.accessible_objects(self.request.user, 'read_role')
        project_qs = Project.accessible_objects(self.request.user, 'read_role')

        # Produce counts of Foreign Key relationships
        db_results['inventories'] = inv_qs\
            .values('organization').annotate(Count('organization')).order_by('organization')

        db_results['teams'] = Team.accessible_objects(
            self.request.user, 'read_role').values('organization').annotate(
            Count('organization')).order_by('organization')

        JT_reference = 'project__organization'
        db_results['job_templates'] = JobTemplate.accessible_objects(
            self.request.user, 'read_role').exclude(job_type='scan').values(JT_reference).annotate(
            Count(JT_reference)).order_by(JT_reference)

        JT_scan_reference = 'inventory__organization'
        db_results['job_templates_scan'] = JobTemplate.accessible_objects(
            self.request.user, 'read_role').filter(job_type='scan').values(JT_scan_reference).annotate(
            Count(JT_scan_reference)).order_by(JT_scan_reference)

        db_results['projects'] = project_qs\
            .values('organization').annotate(Count('organization')).order_by('organization')

        # Other members and admins of organization are always viewable
        db_results['users'] = org_qs.annotate(
            users=Count('member_role__members', distinct=True),
            admins=Count('admin_role__members', distinct=True)
        ).values('id', 'users', 'admins')

        count_context = {}
        for org in org_id_list:
            org_id = org['id']
            count_context[org_id] = {
                'inventories': 0, 'teams': 0, 'users': 0, 'job_templates': 0,
                'admins': 0, 'projects': 0}

        for res in db_results:
            if res == 'job_templates':
                org_reference = JT_reference
            elif res == 'job_templates_scan':
                org_reference = JT_scan_reference
            elif res == 'users':
                org_reference = 'id'
            else:
                org_reference = 'organization'
            for entry in db_results[res]:
                org_id = entry[org_reference]
                if org_id in count_context:
                    if res == 'users':
                        count_context[org_id]['admins'] = entry['admins']
                        count_context[org_id]['users'] = entry['users']
                        continue
                    count_context[org_id][res] = entry['%s__count' % org_reference]

        # Combine the counts for job templates with scan job templates
        for org in org_id_list:
            org_id = org['id']
            if 'job_templates_scan' in count_context[org_id]:
                count_context[org_id]['job_templates'] += count_context[org_id].pop('job_templates_scan')

        full_context['related_field_counts'] = count_context

        return full_context

class OrganizationList(OrganizationCountsMixin, ListCreateAPIView):

    model = Organization
    serializer_class = OrganizationSerializer

    def get_queryset(self):
        qs = Organization.accessible_objects(self.request.user, 'read_role')
        qs = qs.select_related('admin_role', 'auditor_role', 'member_role', 'read_role')
        return qs

    def create(self, request, *args, **kwargs):
        """Create a new organzation.

        If there is already an organization and the license of the Tower
        instance does not permit multiple organizations, then raise
        LicenseForbids.
        """
        # Sanity check: If the multiple organizations feature is disallowed
        # by the license, then we are only willing to create this organization
        # if no organizations exist in the system.
        if (not feature_enabled('multiple_organizations') and
                self.model.objects.exists()):
            raise LicenseForbids('Your Tower license only permits a single '
                                 'organization to exist.')

        # Okay, create the organization as usual.
        return super(OrganizationList, self).create(request, *args, **kwargs)

class OrganizationDetail(RetrieveUpdateDestroyAPIView):

    model = Organization
    serializer_class = OrganizationSerializer

    def get_serializer_context(self, *args, **kwargs):
        full_context = super(OrganizationDetail, self).get_serializer_context(*args, **kwargs)

        if not hasattr(self, 'kwargs'):
            return full_context
        org_id = int(self.kwargs['pk'])

        org_counts = {}
        access_kwargs = {'accessor': self.request.user, 'role_field': 'read_role'}
        direct_counts = Organization.objects.filter(id=org_id).annotate(
            users=Count('member_role__members', distinct=True),
            admins=Count('admin_role__members', distinct=True)
        ).values('users', 'admins')

        if not direct_counts:
            return full_context

        org_counts = direct_counts[0]
        org_counts['inventories'] = Inventory.accessible_objects(**access_kwargs).filter(
            organization__id=org_id).count()
        org_counts['teams'] = Team.accessible_objects(**access_kwargs).filter(
            organization__id=org_id).count()
        org_counts['projects'] = Project.accessible_objects(**access_kwargs).filter(
            organization__id=org_id).count()
        org_counts['job_templates'] = JobTemplate.accessible_objects(**access_kwargs).exclude(
            job_type='scan').filter(project__organization__id=org_id).count()
        org_counts['job_templates'] += JobTemplate.accessible_objects(**access_kwargs).filter(
            job_type='scan').filter(inventory__organization__id=org_id).count()

        full_context['related_field_counts'] = {}
        full_context['related_field_counts'][org_id] = org_counts

        return full_context

class OrganizationInventoriesList(SubListAPIView):

    model = Inventory
    serializer_class = InventorySerializer
    parent_model = Organization
    relationship = 'inventories'


class BaseUsersList(SubListCreateAttachDetachAPIView):
    def post(self, request, *args, **kwargs):
        ret = super(BaseUsersList, self).post( request, *args, **kwargs)
        try:
            if request.data.get('is_system_auditor', False):
                # This is a faux-field that just maps to checking the system
                # auditor role member list.. unfortunately this means we can't
                # set it on creation, and thus needs to be set here.
                user = User.objects.get(id=ret.data['id'])
                user.is_system_auditor = request.data['is_system_auditor']
                ret.data['is_system_auditor'] = request.data['is_system_auditor']
        except AttributeError as exc:
            print(exc)
            pass
        return ret

class OrganizationUsersList(BaseUsersList):

    model = User
    serializer_class = UserSerializer
    parent_model = Organization
    relationship = 'member_role.members'

class OrganizationAdminsList(BaseUsersList):

    model = User
    serializer_class = UserSerializer
    parent_model = Organization
    relationship = 'admin_role.members'

class OrganizationProjectsList(SubListCreateAttachDetachAPIView):

    model = Project
    serializer_class = ProjectSerializer
    parent_model = Organization
    relationship = 'projects'
    parent_key = 'organization'

class OrganizationTeamsList(SubListCreateAttachDetachAPIView):

    model = Team
    serializer_class = TeamSerializer
    parent_model = Organization
    relationship = 'teams'
    parent_key = 'organization'

class OrganizationActivityStreamList(SubListAPIView):

    model = ActivityStream
    serializer_class = ActivityStreamSerializer
    parent_model = Organization
    relationship = 'activitystream_set'
    new_in_145 = True

    def get(self, request, *args, **kwargs):
        # Sanity check: Does this license allow activity streams?
        # If not, forbid this request.
        if not feature_enabled('activity_streams'):
            raise LicenseForbids('Your license does not allow use of '
                                 'the activity stream.')

        # Okay, let it through.
        return super(OrganizationActivityStreamList, self).get(request, *args, **kwargs)

class OrganizationNotificationTemplatesList(SubListCreateAttachDetachAPIView):

    model = NotificationTemplate
    serializer_class = NotificationTemplateSerializer
    parent_model = Organization
    relationship = 'notification_templates'
    parent_key = 'organization'

class OrganizationNotificationTemplatesAnyList(SubListCreateAttachDetachAPIView):

    model = NotificationTemplate
    serializer_class = NotificationTemplateSerializer
    parent_model = Organization
    relationship = 'notification_templates_any'

class OrganizationNotificationTemplatesErrorList(SubListCreateAttachDetachAPIView):

    model = NotificationTemplate
    serializer_class = NotificationTemplateSerializer
    parent_model = Organization
    relationship = 'notification_templates_error'

class OrganizationNotificationTemplatesSuccessList(SubListCreateAttachDetachAPIView):

    model = NotificationTemplate
    serializer_class = NotificationTemplateSerializer
    parent_model = Organization
    relationship = 'notification_templates_success'

class OrganizationAccessList(ResourceAccessList):

    model = User # needs to be User for AccessLists's
    resource_model = Organization
    new_in_300 = True

class OrganizationObjectRolesList(SubListAPIView):

    model = Role
    serializer_class = RoleSerializer
    parent_model = Organization
    new_in_300 = True

    def get_queryset(self):
        po = self.get_parent_object()
        content_type = ContentType.objects.get_for_model(self.parent_model)
        return Role.objects.filter(content_type=content_type, object_id=po.pk)

class TeamList(ListCreateAPIView):

    model = Team
    serializer_class = TeamSerializer

    def get_queryset(self):
        qs = Team.accessible_objects(self.request.user, 'read_role').order_by()
        qs = qs.select_related('admin_role', 'read_role', 'member_role', 'organization')
        return qs

class TeamDetail(RetrieveUpdateDestroyAPIView):

    model = Team
    serializer_class = TeamSerializer

class TeamUsersList(BaseUsersList):

    model = User
    serializer_class = UserSerializer
    parent_model = Team
    relationship = 'member_role.members'


class TeamRolesList(SubListCreateAttachDetachAPIView):

    model = Role
    serializer_class = RoleSerializerWithParentAccess
    metadata_class = RoleMetadata
    parent_model = Team
    relationship='member_role.children'

    def get_queryset(self):
        team = get_object_or_404(Team, pk=self.kwargs['pk'])
        if not self.request.user.can_access(Team, 'read', team):
            raise PermissionDenied()
        return Role.filter_visible_roles(self.request.user, team.member_role.children.all().exclude(pk=team.read_role.pk))

    def post(self, request, *args, **kwargs):
        # Forbid implicit role creation here
        sub_id = request.data.get('id', None)
        if not sub_id:
            data = dict(msg="Role 'id' field is missing.")
            return Response(data, status=status.HTTP_400_BAD_REQUEST)

        role = get_object_or_400(Role, pk=sub_id)
        org_content_type = ContentType.objects.get_for_model(Organization)
        if role.content_type == org_content_type:
            data = dict(msg="You cannot assign an Organization role as a child role for a Team.")
            return Response(data, status=status.HTTP_400_BAD_REQUEST)

        team = get_object_or_404(Team, pk=self.kwargs['pk'])
        credential_content_type = ContentType.objects.get_for_model(Credential)
        if role.content_type == credential_content_type:
            if not role.content_object.organization or role.content_object.organization.id != team.organization.id:
                data = dict(msg="You cannot grant credential access to a team when the Organization field isn't set, or belongs to a different organization")
                return Response(data, status=status.HTTP_400_BAD_REQUEST)

        return super(TeamRolesList, self).post(request, *args, **kwargs)

class TeamObjectRolesList(SubListAPIView):

    model = Role
    serializer_class = RoleSerializer
    parent_model = Team
    new_in_300 = True

    def get_queryset(self):
        po = self.get_parent_object()
        content_type = ContentType.objects.get_for_model(self.parent_model)
        return Role.objects.filter(content_type=content_type, object_id=po.pk)

class TeamProjectsList(SubListAPIView):

    model = Project
    serializer_class = ProjectSerializer
    parent_model = Team

    def get_queryset(self):
        team = self.get_parent_object()
        self.check_parent_access(team)
        model_ct = ContentType.objects.get_for_model(self.model)
        parent_ct = ContentType.objects.get_for_model(self.parent_model)
        proj_roles = Role.objects.filter(
            Q(ancestors__content_type=parent_ct) & Q(ancestors__object_id=team.pk),
            content_type=model_ct
        )
        return self.model.accessible_objects(self.request.user, 'read_role').filter(pk__in=[t.content_object.pk for t in proj_roles])

class TeamActivityStreamList(SubListAPIView):

    model = ActivityStream
    serializer_class = ActivityStreamSerializer
    parent_model = Team
    relationship = 'activitystream_set'
    new_in_145 = True

    def get(self, request, *args, **kwargs):
        # Sanity check: Does this license allow activity streams?
        # If not, forbid this request.
        if not feature_enabled('activity_streams'):
            raise LicenseForbids('Your license does not allow use of '
                                 'the activity stream.')

        # Okay, let it through.
        return super(TeamActivityStreamList, self).get(request, *args, **kwargs)

    def get_queryset(self):
        parent = self.get_parent_object()
        self.check_parent_access(parent)

        qs = self.request.user.get_queryset(self.model)
        return qs.filter(Q(team=parent) |
                         Q(project__in=Project.accessible_objects(parent, 'read_role')) |
                         Q(credential__in=Credential.accessible_objects(parent, 'read_role')))

class TeamAccessList(ResourceAccessList):

    model = User # needs to be User for AccessLists's
    resource_model = Team
    new_in_300 = True

class ProjectList(ListCreateAPIView):

    model = Project
    serializer_class = ProjectSerializer
    capabilities_prefetch = ['admin', 'update']

    def get_queryset(self):
        projects_qs = Project.accessible_objects(self.request.user, 'read_role')
        projects_qs = projects_qs.select_related(
            'organization',
            'admin_role',
            'use_role',
            'update_role',
            'read_role',
        )
        return projects_qs

    def get(self, request, *args, **kwargs):
        # Not optimal, but make sure the project status and last_updated fields
        # are up to date here...
        projects_qs = Project.objects
        projects_qs = projects_qs.select_related('current_job', 'last_job')
        for project in projects_qs:
            project._set_status_and_last_job_run()
        return super(ProjectList, self).get(request, *args, **kwargs)

class ProjectDetail(RetrieveUpdateDestroyAPIView):

    model = Project
    serializer_class = ProjectSerializer

    def destroy(self, request, *args, **kwargs):
        obj = self.get_object()
        can_delete = request.user.can_access(Project, 'delete', obj)
        if not can_delete:
            raise PermissionDenied("Cannot delete project.")
        for pu in obj.project_updates.filter(status__in=['new', 'pending', 'waiting', 'running']):
            pu.cancel()
        return super(ProjectDetail, self).destroy(request, *args, **kwargs)

class ProjectPlaybooks(RetrieveAPIView):

    model = Project
    serializer_class = ProjectPlaybooksSerializer

class ProjectTeamsList(ListAPIView):

    model = Team
    serializer_class = TeamSerializer

    def get_queryset(self):
        p = get_object_or_404(Project, pk=self.kwargs['pk'])
        if not self.request.user.can_access(Project, 'read', p):
            raise PermissionDenied()
        project_ct = ContentType.objects.get_for_model(Project)
        team_ct = ContentType.objects.get_for_model(self.model)
        all_roles = Role.objects.filter(Q(descendents__content_type=project_ct) & Q(descendents__object_id=p.pk), content_type=team_ct)
        return self.model.accessible_objects(self.request.user, 'read_role').filter(pk__in=[t.content_object.pk for t in all_roles])

class ProjectSchedulesList(SubListCreateAttachDetachAPIView):

    view_name = "Project Schedules"

    model = Schedule
    serializer_class = ScheduleSerializer
    parent_model = Project
    relationship = 'schedules'
    parent_key = 'unified_job_template'
    new_in_148 = True

class ProjectActivityStreamList(SubListAPIView):

    model = ActivityStream
    serializer_class = ActivityStreamSerializer
    parent_model = Project
    relationship = 'activitystream_set'
    new_in_145 = True

    def get(self, request, *args, **kwargs):
        # Sanity check: Does this license allow activity streams?
        # If not, forbid this request.
        if not feature_enabled('activity_streams'):
            raise LicenseForbids('Your license does not allow use of '
                                 'the activity stream.')

        # Okay, let it through.
        return super(ProjectActivityStreamList, self).get(request, *args, **kwargs)

    def get_queryset(self):
        parent = self.get_parent_object()
        self.check_parent_access(parent)
        qs = self.request.user.get_queryset(self.model)
        if parent is None:
            return qs
        elif parent.credential is None:
            return qs.filter(project=parent)
        return qs.filter(Q(project=parent) | Q(credential=parent.credential))

class ProjectNotificationTemplatesAnyList(SubListCreateAttachDetachAPIView):

    model = NotificationTemplate
    serializer_class = NotificationTemplateSerializer
    parent_model = Project
    relationship = 'notification_templates_any'

class ProjectNotificationTemplatesErrorList(SubListCreateAttachDetachAPIView):

    model = NotificationTemplate
    serializer_class = NotificationTemplateSerializer
    parent_model = Project
    relationship = 'notification_templates_error'

class ProjectNotificationTemplatesSuccessList(SubListCreateAttachDetachAPIView):

    model = NotificationTemplate
    serializer_class = NotificationTemplateSerializer
    parent_model = Project
    relationship = 'notification_templates_success'

class ProjectUpdatesList(SubListAPIView):

    model = ProjectUpdate
    serializer_class = ProjectUpdateSerializer
    parent_model = Project
    relationship = 'project_updates'
    new_in_13 = True

class ProjectUpdateView(RetrieveAPIView):

    model = Project
    serializer_class = ProjectUpdateViewSerializer
    permission_classes = (ProjectUpdatePermission,)
    new_in_13 = True

    def post(self, request, *args, **kwargs):
        obj = self.get_object()
        if obj.can_update:
            project_update = obj.update()
            if not project_update:
                return Response({}, status=status.HTTP_400_BAD_REQUEST)
            else:
                headers = {'Location': project_update.get_absolute_url()}
                return Response({'project_update': project_update.id},
                                headers=headers,
                                status=status.HTTP_202_ACCEPTED)
        else:
            return self.http_method_not_allowed(request, *args, **kwargs)

class ProjectUpdateList(ListAPIView):

    model = ProjectUpdate
    serializer_class = ProjectUpdateListSerializer

class ProjectUpdateDetail(RetrieveDestroyAPIView):

    model = ProjectUpdate
    serializer_class = ProjectUpdateSerializer
    new_in_13 = True

class ProjectUpdateCancel(RetrieveAPIView):

    model = ProjectUpdate
    serializer_class = ProjectUpdateCancelSerializer
    is_job_cancel = True
    new_in_13 = True

    def post(self, request, *args, **kwargs):
        obj = self.get_object()
        if obj.can_cancel:
            obj.cancel()
            return Response(status=status.HTTP_202_ACCEPTED)
        else:
            return self.http_method_not_allowed(request, *args, **kwargs)

class ProjectUpdateNotificationsList(SubListAPIView):

    model = Notification
    serializer_class = NotificationSerializer
    parent_model = ProjectUpdate
    relationship = 'notifications'

class ProjectAccessList(ResourceAccessList):

    model = User # needs to be User for AccessLists's
    resource_model = Project
    new_in_300 = True

class ProjectObjectRolesList(SubListAPIView):

    model = Role
    serializer_class = RoleSerializer
    parent_model = Project
    new_in_300 = True

    def get_queryset(self):
        po = self.get_parent_object()
        content_type = ContentType.objects.get_for_model(self.parent_model)
        return Role.objects.filter(content_type=content_type, object_id=po.pk)

class UserList(ListCreateAPIView):

    model = User
    serializer_class = UserSerializer
<<<<<<< HEAD
    capabilities_prefetch = ['admin']
=======
    permission_classes = (UserPermission,)
>>>>>>> 7e7bd766

    def post(self, request, *args, **kwargs):
        ret = super(UserList, self).post( request, *args, **kwargs)
        try:
            if request.data.get('is_system_auditor', False):
                # This is a faux-field that just maps to checking the system
                # auditor role member list.. unfortunately this means we can't
                # set it on creation, and thus needs to be set here.
                user = User.objects.get(id=ret.data['id'])
                user.is_system_auditor = request.data['is_system_auditor']
                ret.data['is_system_auditor'] = request.data['is_system_auditor']
        except AttributeError as exc:
            print(exc)
            pass
        return ret

class UserMeList(ListAPIView):

    model = User
    serializer_class = UserSerializer
    view_name = 'Me'

    def get_queryset(self):
        return self.model.objects.filter(pk=self.request.user.pk)

class UserTeamsList(ListAPIView):

    model = User
    serializer_class = TeamSerializer

    def get_queryset(self):
        u = get_object_or_404(User, pk=self.kwargs['pk'])
        if not self.request.user.can_access(User, 'read', u):
            raise PermissionDenied()
        return Team.accessible_objects(self.request.user, 'read_role').filter(member_role__members=u)

class UserRolesList(SubListCreateAttachDetachAPIView):

    model = Role
    serializer_class = RoleSerializerWithParentAccess
    metadata_class = RoleMetadata
    parent_model = User
    relationship='roles'
    permission_classes = (IsAuthenticated,)

    def get_queryset(self):
        u = get_object_or_404(User, pk=self.kwargs['pk'])
        if not self.request.user.can_access(User, 'read', u):
            raise PermissionDenied()
        content_type = ContentType.objects.get_for_model(User)

        return Role.filter_visible_roles(self.request.user, u.roles.all()) \
                   .exclude(content_type=content_type, object_id=u.id)

    def post(self, request, *args, **kwargs):
        # Forbid implicit role creation here
        sub_id = request.data.get('id', None)
        if not sub_id:
            data = dict(msg="Role 'id' field is missing.")
            return Response(data, status=status.HTTP_400_BAD_REQUEST)

        if sub_id == self.request.user.admin_role.pk:
            raise PermissionDenied('You may not perform any action with your own admin_role.')

        user = get_object_or_400(User, pk=self.kwargs['pk'])
        role = get_object_or_400(Role, pk=sub_id)
        user_content_type = ContentType.objects.get_for_model(User)
        if role.content_type == user_content_type:
            raise PermissionDenied('You may not change the membership of a users admin_role')

        credential_content_type = ContentType.objects.get_for_model(Credential)
        if role.content_type == credential_content_type:
            if role.content_object.organization and user not in role.content_object.organization.member_role:
                data = dict(msg="You cannot grant credential access to a user not in the credentials' organization")
                return Response(data, status=status.HTTP_400_BAD_REQUEST)

            if not role.content_object.organization and not request.user.is_superuser:
                data = dict(msg="You cannot grant private credential access to another user")
                return Response(data, status=status.HTTP_400_BAD_REQUEST)


        return super(UserRolesList, self).post(request, *args, **kwargs)

    def check_parent_access(self, parent=None):
        # We hide roles that shouldn't be seen in our queryset
        return True

class UserProjectsList(SubListAPIView):

    model = Project
    serializer_class = ProjectSerializer
    parent_model = User

    def get_queryset(self):
        parent = self.get_parent_object()
        self.check_parent_access(parent)
        my_qs = Project.accessible_objects(self.request.user, 'read_role')
        user_qs = Project.accessible_objects(parent, 'read_role')
        return my_qs & user_qs

class UserOrganizationsList(OrganizationCountsMixin, SubListAPIView):

    model = Organization
    serializer_class = OrganizationSerializer
    parent_model = User
    relationship = 'organizations'

    def get_queryset(self):
        parent = self.get_parent_object()
        self.check_parent_access(parent)
        my_qs = Organization.accessible_objects(self.request.user, 'read_role')
        user_qs = Organization.objects.filter(member_role__members=parent)
        return my_qs & user_qs

class UserAdminOfOrganizationsList(OrganizationCountsMixin, SubListAPIView):

    model = Organization
    serializer_class = OrganizationSerializer
    parent_model = User
    relationship = 'admin_of_organizations'

    def get_queryset(self):
        parent = self.get_parent_object()
        self.check_parent_access(parent)
        my_qs = Organization.accessible_objects(self.request.user, 'read_role')
        user_qs = Organization.objects.filter(admin_role__members=parent)
        return my_qs & user_qs

class UserActivityStreamList(SubListAPIView):

    model = ActivityStream
    serializer_class = ActivityStreamSerializer
    parent_model = User
    relationship = 'activitystream_set'
    new_in_145 = True

    def get(self, request, *args, **kwargs):
        # Sanity check: Does this license allow activity streams?
        # If not, forbid this request.
        if not feature_enabled('activity_streams'):
            raise LicenseForbids('Your license does not allow use of '
                                 'the activity stream.')

        # Okay, let it through.
        return super(UserActivityStreamList, self).get(request, *args, **kwargs)

    def get_queryset(self):
        parent = self.get_parent_object()
        self.check_parent_access(parent)
        qs = self.request.user.get_queryset(self.model)
        return qs.filter(Q(actor=parent) | Q(user__in=[parent]))


class UserDetail(RetrieveUpdateDestroyAPIView):

    model = User
    serializer_class = UserSerializer

    def update_filter(self, request, *args, **kwargs):
        ''' make sure non-read-only fields that can only be edited by admins, are only edited by admins '''
        obj = self.get_object()
        can_change = request.user.can_access(User, 'change', obj, request.data)
        can_admin = request.user.can_access(User, 'admin', obj, request.data)

        su_only_edit_fields = ('is_superuser', 'is_system_auditor')
        admin_only_edit_fields = ('username', 'is_active')

        fields_to_check = ()
        if not request.user.is_superuser:
            fields_to_check += su_only_edit_fields

        if can_change and not can_admin:
            fields_to_check += admin_only_edit_fields

        bad_changes = {}
        for field in fields_to_check:
            left = getattr(obj, field, None)
            right = request.data.get(field, None)
            if left is not None and right is not None and left != right:
                bad_changes[field] = (left, right)
        if bad_changes:
            raise PermissionDenied('Cannot change %s.' % ', '.join(bad_changes.keys()))

    def destroy(self, request, *args, **kwargs):
        obj = self.get_object()
        can_delete = request.user.can_access(User, 'delete', obj)
        if not can_delete:
            raise PermissionDenied('Cannot delete user.')
        return super(UserDetail, self).destroy(request, *args, **kwargs)

class UserAccessList(ResourceAccessList):

    model = User # needs to be User for AccessLists's
    resource_model = User
    new_in_300 = True


class CredentialList(ListCreateAPIView):

    model = Credential
    serializer_class = CredentialSerializerCreate


class CredentialOwnerUsersList(SubListAPIView):

    model = User
    serializer_class = UserSerializer
    parent_model = Credential
    relationship = 'admin_role.members'
    new_in_300 = True


class CredentialOwnerTeamsList(SubListAPIView):

    model = Team
    serializer_class = TeamSerializer
    parent_model = Credential
    new_in_300 = True

    def get_queryset(self):
        credential = get_object_or_404(self.parent_model, pk=self.kwargs['pk'])
        if not self.request.user.can_access(Credential, 'read', credential):
            raise PermissionDenied()

        content_type = ContentType.objects.get_for_model(self.model)
        teams = [c.content_object.pk for c in credential.admin_role.parents.filter(content_type=content_type)]

        return self.model.objects.filter(pk__in=teams)


class UserCredentialsList(SubListCreateAPIView):

    model = Credential
    serializer_class = UserCredentialSerializerCreate
    parent_model = User
    parent_key = 'user'

    def get_queryset(self):
        user = self.get_parent_object()
        self.check_parent_access(user)

        visible_creds = Credential.accessible_objects(self.request.user, 'read_role')
        user_creds = Credential.accessible_objects(user, 'read_role')
        return user_creds & visible_creds


class TeamCredentialsList(SubListCreateAPIView):

    model = Credential
    serializer_class = TeamCredentialSerializerCreate
    parent_model = Team
    parent_key = 'team'

    def get_queryset(self):
        team = self.get_parent_object()
        self.check_parent_access(team)

        visible_creds = Credential.accessible_objects(self.request.user, 'read_role')
        team_creds = Credential.objects.filter(Q(use_role__parents=team.member_role) | Q(admin_role__parents=team.member_role))
        return (team_creds & visible_creds).distinct()


class OrganizationCredentialList(SubListCreateAPIView):

    model = Credential
    serializer_class = OrganizationCredentialSerializerCreate
    parent_model = Organization
    parent_key = 'organization'

    def get_queryset(self):
        organization = self.get_parent_object()
        self.check_parent_access(organization)

        user_visible = Credential.accessible_objects(self.request.user, 'read_role').all()
        org_set = Credential.accessible_objects(organization.admin_role, 'read_role').all()

        if self.request.user.is_superuser or self.request.user.is_system_auditor:
            return org_set

        return org_set & user_visible


class CredentialDetail(RetrieveUpdateDestroyAPIView):

    model = Credential
    serializer_class = CredentialSerializer

class CredentialActivityStreamList(SubListAPIView):

    model = ActivityStream
    serializer_class = ActivityStreamSerializer
    parent_model = Credential
    relationship = 'activitystream_set'
    new_in_145 = True

    def get(self, request, *args, **kwargs):
        # Sanity check: Does this license allow activity streams?
        # If not, forbid this request.
        if not feature_enabled('activity_streams'):
            raise LicenseForbids('Your license does not allow use of '
                                 'the activity stream.')

        # Okay, let it through.
        return super(CredentialActivityStreamList, self).get(request, *args, **kwargs)

class CredentialAccessList(ResourceAccessList):

    model = User # needs to be User for AccessLists's
    resource_model = Credential
    new_in_300 = True

class CredentialObjectRolesList(SubListAPIView):

    model = Role
    serializer_class = RoleSerializer
    parent_model = Credential
    new_in_300 = True

    def get_queryset(self):
        po = self.get_parent_object()
        content_type = ContentType.objects.get_for_model(self.parent_model)
        return Role.objects.filter(content_type=content_type, object_id=po.pk)

class InventoryScriptList(ListCreateAPIView):

    model = CustomInventoryScript
    serializer_class = CustomInventoryScriptSerializer

class InventoryScriptDetail(RetrieveUpdateDestroyAPIView):

    model = CustomInventoryScript
    serializer_class = CustomInventoryScriptSerializer

    def destroy(self, request, *args, **kwargs):
        instance = self.get_object()
        can_delete = request.user.can_access(self.model, 'delete', instance)
        if not can_delete:
            raise PermissionDenied("Cannot delete inventory script.")
        for inv_src in InventorySource.objects.filter(source_script=instance):
            inv_src.source_script = None
            inv_src.save()
        return super(InventoryScriptDetail, self).destroy(request, *args, **kwargs)

class InventoryScriptObjectRolesList(SubListAPIView):

    model = Role
    serializer_class = RoleSerializer
    parent_model = CustomInventoryScript
    new_in_300 = True

    def get_queryset(self):
        po = self.get_parent_object()
        content_type = ContentType.objects.get_for_model(self.parent_model)
        return Role.objects.filter(content_type=content_type, object_id=po.pk)

class InventoryList(ListCreateAPIView):

    model = Inventory
    serializer_class = InventorySerializer
    capabilities_prefetch = ['admin', 'adhoc']

    def get_queryset(self):
        qs = Inventory.accessible_objects(self.request.user, 'read_role')
        qs = qs.select_related('admin_role', 'read_role', 'update_role', 'use_role', 'adhoc_role')
        return qs

class InventoryDetail(RetrieveUpdateDestroyAPIView):

    model = Inventory
    serializer_class = InventoryDetailSerializer

    def destroy(self, request, *args, **kwargs):
        with ignore_inventory_computed_fields():
            with ignore_inventory_group_removal():
                return super(InventoryDetail, self).destroy(request, *args, **kwargs)

class InventoryActivityStreamList(SubListAPIView):

    model = ActivityStream
    serializer_class = ActivityStreamSerializer
    parent_model = Inventory
    relationship = 'activitystream_set'
    new_in_145 = True

    def get(self, request, *args, **kwargs):
        # Sanity check: Does this license allow activity streams?
        # If not, forbid this request.
        if not feature_enabled('activity_streams'):
            raise LicenseForbids('Your license does not allow use of '
                                 'the activity stream.')

        # Okay, let it through.
        return super(InventoryActivityStreamList, self).get(request, *args, **kwargs)

    def get_queryset(self):
        parent = self.get_parent_object()
        self.check_parent_access(parent)
        qs = self.request.user.get_queryset(self.model)
        return qs.filter(Q(inventory=parent) | Q(host__in=parent.hosts.all()) | Q(group__in=parent.groups.all()))

class InventoryAccessList(ResourceAccessList):

    model = User # needs to be User for AccessLists's
    resource_model = Inventory
    new_in_300 = True

class InventoryObjectRolesList(SubListAPIView):

    model = Role
    serializer_class = RoleSerializer
    parent_model = Inventory
    new_in_300 = True

    def get_queryset(self):
        po = self.get_parent_object()
        content_type = ContentType.objects.get_for_model(self.parent_model)
        return Role.objects.filter(content_type=content_type, object_id=po.pk)

class InventoryJobTemplateList(SubListAPIView):

    model = JobTemplate
    serializer_class = JobTemplateSerializer
    parent_model = Inventory
    relationship = 'jobtemplates'
    new_in_300 = True

    def get_queryset(self):
        parent = self.get_parent_object()
        self.check_parent_access(parent)
        qs = self.request.user.get_queryset(self.model)
        return qs.filter(inventory=parent)

class InventoryScanJobTemplateList(SubListAPIView):

    model = JobTemplate
    serializer_class = JobTemplateSerializer
    parent_model = Inventory
    relationship = 'jobtemplates'
    new_in_220 = True

    def get_queryset(self):
        parent = self.get_parent_object()
        self.check_parent_access(parent)
        qs = self.request.user.get_queryset(self.model)
        return qs.filter(job_type=PERM_INVENTORY_SCAN, inventory=parent)

class HostList(ListCreateAPIView):

    always_allow_superuser = False
    model = Host
    serializer_class = HostSerializer

class HostDetail(RetrieveUpdateDestroyAPIView):

    model = Host
    serializer_class = HostSerializer

class InventoryHostsList(SubListCreateAttachDetachAPIView):

    model = Host
    serializer_class = HostSerializer
    parent_model = Inventory
    relationship = 'hosts'
    parent_key = 'inventory'

class HostGroupsList(SubListCreateAttachDetachAPIView):
    ''' the list of groups a host is directly a member of '''

    model = Group
    serializer_class = GroupSerializer
    parent_model = Host
    relationship = 'groups'

    def update_raw_data(self, data):
        data.pop('inventory', None)
        return super(HostGroupsList, self).update_raw_data(data)

    def create(self, request, *args, **kwargs):
        # Inject parent host inventory ID into new group data.
        data = request.data
        # HACK: Make request data mutable.
        if getattr(data, '_mutable', None) is False:
            data._mutable = True
        data['inventory'] = self.get_parent_object().inventory_id
        return super(HostGroupsList, self).create(request, *args, **kwargs)

class HostAllGroupsList(SubListAPIView):
    ''' the list of all groups of which the host is directly or indirectly a member '''

    model = Group
    serializer_class = GroupSerializer
    parent_model = Host
    relationship = 'groups'

    def get_queryset(self):
        parent = self.get_parent_object()
        self.check_parent_access(parent)
        qs = self.request.user.get_queryset(self.model).distinct()
        sublist_qs = parent.all_groups.distinct()
        return qs & sublist_qs

class HostInventorySourcesList(SubListAPIView):

    model = InventorySource
    serializer_class = InventorySourceSerializer
    parent_model = Host
    relationship = 'inventory_sources'
    new_in_148 = True

class HostActivityStreamList(SubListAPIView):

    model = ActivityStream
    serializer_class = ActivityStreamSerializer
    parent_model = Host
    relationship = 'activitystream_set'
    new_in_145 = True

    def get(self, request, *args, **kwargs):
        # Sanity check: Does this license allow activity streams?
        # If not, forbid this request.
        if not feature_enabled('activity_streams'):
            raise LicenseForbids('Your license does not allow use of '
                                 'the activity stream.')

        # Okay, let it through.
        return super(HostActivityStreamList, self).get(request, *args, **kwargs)

    def get_queryset(self):
        parent = self.get_parent_object()
        self.check_parent_access(parent)
        qs = self.request.user.get_queryset(self.model)
        return qs.filter(Q(host=parent) | Q(inventory=parent.inventory))

class SystemTrackingEnforcementMixin(APIView):
    '''
    Use check_permissions instead of initial() because it's in the OPTION's path as well
    '''
    def check_permissions(self, request):
        if not feature_enabled("system_tracking"):
            raise LicenseForbids("Your license does not permit use "
                                 "of system tracking.")
        return super(SystemTrackingEnforcementMixin, self).check_permissions(request)

class HostFactVersionsList(ListAPIView, ParentMixin, SystemTrackingEnforcementMixin):

    model = Fact
    serializer_class = FactVersionSerializer
    parent_model = Host
    new_in_220 = True

    def get_queryset(self):
        from_spec = self.request.query_params.get('from', None)
        to_spec = self.request.query_params.get('to', None)
        module_spec = self.request.query_params.get('module', None)

        if from_spec:
            from_spec = dateutil.parser.parse(from_spec)
        if to_spec:
            to_spec = dateutil.parser.parse(to_spec)

        host_obj = self.get_parent_object()

        return Fact.get_timeline(host_obj.id, module=module_spec, ts_from=from_spec, ts_to=to_spec)

    def list(self, *args, **kwargs):
        queryset = self.get_queryset() or []
        return Response(dict(results=self.serializer_class(queryset, many=True).data))

class HostFactCompareView(SubDetailAPIView, SystemTrackingEnforcementMixin):

    model = Fact
    new_in_220 = True
    parent_model = Host
    serializer_class = FactSerializer

    def retrieve(self, request, *args, **kwargs):
        datetime_spec = request.query_params.get('datetime', None)
        module_spec = request.query_params.get('module', "ansible")
        datetime_actual = dateutil.parser.parse(datetime_spec) if datetime_spec is not None else now()

        host_obj = self.get_parent_object()

        fact_entry = Fact.get_host_fact(host_obj.id, module_spec, datetime_actual)
        if not fact_entry:
            return Response({'detail': 'Fact not found.'}, status=status.HTTP_404_NOT_FOUND)
        return Response(self.serializer_class(instance=fact_entry).data)

class GroupList(ListCreateAPIView):

    model = Group
    serializer_class = GroupSerializer
    capabilities_prefetch = ['inventory.admin', 'inventory.adhoc', 'inventory.update']

class GroupChildrenList(SubListCreateAttachDetachAPIView):

    model = Group
    serializer_class = GroupSerializer
    parent_model = Group
    relationship = 'children'

    def update_raw_data(self, data):
        data.pop('inventory', None)
        return super(GroupChildrenList, self).update_raw_data(data)

    def create(self, request, *args, **kwargs):
        # Inject parent group inventory ID into new group data.
        data = request.data
        # HACK: Make request data mutable.
        if getattr(data, '_mutable', None) is False:
            data._mutable = True
        data['inventory'] = self.get_parent_object().inventory_id
        return super(GroupChildrenList, self).create(request, *args, **kwargs)

    def unattach(self, request, *args, **kwargs):
        sub_id = request.data.get('id', None)
        if sub_id is not None:
            return super(GroupChildrenList, self).unattach(request, *args, **kwargs)
        parent = self.get_parent_object()
        parent.delete()
        return Response(status=status.HTTP_204_NO_CONTENT)

class GroupPotentialChildrenList(SubListAPIView):

    model = Group
    serializer_class = GroupSerializer
    parent_model = Group
    new_in_14 = True

    def get_queryset(self):
        parent = self.get_parent_object()
        self.check_parent_access(parent)
        qs = self.request.user.get_queryset(self.model)
        qs = qs.filter(inventory__pk=parent.inventory.pk)
        except_pks = set([parent.pk])
        except_pks.update(parent.all_parents.values_list('pk', flat=True))
        except_pks.update(parent.all_children.values_list('pk', flat=True))
        return qs.exclude(pk__in=except_pks)

class GroupHostsList(SubListCreateAttachDetachAPIView):
    ''' the list of hosts directly below a group '''

    model = Host
    serializer_class = HostSerializer
    parent_model = Group
    relationship = 'hosts'

    def update_raw_data(self, data):
        data.pop('inventory', None)
        return super(GroupHostsList, self).update_raw_data(data)

    def create(self, request, *args, **kwargs):
        parent_group = Group.objects.get(id=self.kwargs['pk'])
        # Inject parent group inventory ID into new host data.
        request.data['inventory'] = parent_group.inventory_id
        existing_hosts = Host.objects.filter(inventory=parent_group.inventory, name=request.data['name'])
        if existing_hosts.count() > 0 and ('variables' not in request.data or
                                           request.data['variables'] == '' or
                                           request.data['variables'] == '{}' or
                                           request.data['variables'] == '---'):
            request.data['id'] = existing_hosts[0].id
            return self.attach(request, *args, **kwargs)
        return super(GroupHostsList, self).create(request, *args, **kwargs)

class GroupAllHostsList(SubListAPIView):
    ''' the list of all hosts below a group, even including subgroups '''

    model = Host
    serializer_class = HostSerializer
    parent_model = Group
    relationship = 'hosts'

    def get_queryset(self):
        parent = self.get_parent_object()
        self.check_parent_access(parent)
        qs = self.request.user.get_queryset(self.model).distinct() # need distinct for '&' operator
        sublist_qs = parent.all_hosts.distinct()
        return qs & sublist_qs

class GroupInventorySourcesList(SubListAPIView):

    model = InventorySource
    serializer_class = InventorySourceSerializer
    parent_model = Group
    relationship = 'inventory_sources'
    new_in_148 = True

class GroupActivityStreamList(SubListAPIView):

    model = ActivityStream
    serializer_class = ActivityStreamSerializer
    parent_model = Group
    relationship = 'activitystream_set'
    new_in_145 = True

    def get(self, request, *args, **kwargs):
        # Sanity check: Does this license allow activity streams?
        # If not, forbid this request.
        if not feature_enabled('activity_streams'):
            raise LicenseForbids('Your license does not allow use of '
                                 'the activity stream.')

        # Okay, let it through.
        return super(GroupActivityStreamList, self).get(request, *args, **kwargs)

    def get_queryset(self):
        parent = self.get_parent_object()
        self.check_parent_access(parent)
        qs = self.request.user.get_queryset(self.model)
        return qs.filter(Q(group=parent) | Q(host__in=parent.hosts.all()))

class GroupDetail(RetrieveUpdateDestroyAPIView):

    model = Group
    serializer_class = GroupSerializer

    def destroy(self, request, *args, **kwargs):
        obj = self.get_object()
        if not request.user.can_access(self.model, 'delete', obj):
            raise PermissionDenied()
        obj.delete_recursive()
        return Response(status=status.HTTP_204_NO_CONTENT)

class InventoryGroupsList(SubListCreateAttachDetachAPIView):

    model = Group
    serializer_class = GroupSerializer
    parent_model = Inventory
    relationship = 'groups'
    parent_key = 'inventory'

class InventoryRootGroupsList(SubListCreateAttachDetachAPIView):

    model = Group
    serializer_class = GroupSerializer
    parent_model = Inventory
    relationship = 'groups'
    parent_key = 'inventory'

    def get_queryset(self):
        parent = self.get_parent_object()
        self.check_parent_access(parent)
        qs = self.request.user.get_queryset(self.model).distinct() # need distinct for '&' operator
        return qs & parent.root_groups

class BaseVariableData(RetrieveUpdateAPIView):

    parser_classes = api_settings.DEFAULT_PARSER_CLASSES + [YAMLParser]
    renderer_classes = api_settings.DEFAULT_RENDERER_CLASSES + [YAMLRenderer]
    is_variable_data = True # Special flag for permissions check.

class InventoryVariableData(BaseVariableData):

    model = Inventory
    serializer_class = InventoryVariableDataSerializer

class HostVariableData(BaseVariableData):

    model = Host
    serializer_class = HostVariableDataSerializer

class GroupVariableData(BaseVariableData):

    model = Group
    serializer_class = GroupVariableDataSerializer

class InventoryScriptView(RetrieveAPIView):

    model = Inventory
    serializer_class = InventoryScriptSerializer
    authentication_classes = [TaskAuthentication] + api_settings.DEFAULT_AUTHENTICATION_CLASSES
    permission_classes = (TaskPermission,)
    filter_backends = ()

    def retrieve(self, request, *args, **kwargs):
        obj = self.get_object()
        hostname = request.query_params.get('host', '')
        hostvars = bool(request.query_params.get('hostvars', ''))
        show_all = bool(request.query_params.get('all', ''))
        if show_all:
            hosts_q = dict()
        else:
            hosts_q = dict(enabled=True)
        if hostname:
            host = get_object_or_404(obj.hosts, name=hostname, **hosts_q)
            data = host.variables_dict
        else:
            data = OrderedDict()
            if obj.variables_dict:
                all_group = data.setdefault('all', OrderedDict())
                all_group['vars'] = obj.variables_dict

            # Add hosts without a group to the all group.
            groupless_hosts_qs = obj.hosts.filter(groups__isnull=True, **hosts_q).order_by('name')
            groupless_hosts = list(groupless_hosts_qs.values_list('name', flat=True))
            if groupless_hosts:
                all_group = data.setdefault('all', OrderedDict())
                all_group['hosts'] = groupless_hosts

            # Build in-memory mapping of groups and their hosts.
            group_hosts_kw = dict(group__inventory_id=obj.id, host__inventory_id=obj.id)
            if 'enabled' in hosts_q:
                group_hosts_kw['host__enabled'] = hosts_q['enabled']
            group_hosts_qs = Group.hosts.through.objects.filter(**group_hosts_kw)
            group_hosts_qs = group_hosts_qs.order_by('host__name')
            group_hosts_qs = group_hosts_qs.values_list('group_id', 'host_id', 'host__name')
            group_hosts_map = {}
            for group_id, host_id, host_name in group_hosts_qs:
                group_hostnames = group_hosts_map.setdefault(group_id, [])
                group_hostnames.append(host_name)

            # Build in-memory mapping of groups and their children.
            group_parents_qs = Group.parents.through.objects.filter(
                from_group__inventory_id=obj.id,
                to_group__inventory_id=obj.id,
            )
            group_parents_qs = group_parents_qs.order_by('from_group__name')
            group_parents_qs = group_parents_qs.values_list('from_group_id', 'from_group__name', 'to_group_id')
            group_children_map = {}
            for from_group_id, from_group_name, to_group_id in group_parents_qs:
                group_children = group_children_map.setdefault(to_group_id, [])
                group_children.append(from_group_name)

            # Now use in-memory maps to build up group info.
            for group in obj.groups.all():
                group_info = OrderedDict()
                group_info['hosts'] = group_hosts_map.get(group.id, [])
                group_info['children'] = group_children_map.get(group.id, [])
                group_info['vars'] = group.variables_dict
                data[group.name] = group_info

            if hostvars:
                data.setdefault('_meta', OrderedDict())
                data['_meta'].setdefault('hostvars', OrderedDict())
                for host in obj.hosts.filter(**hosts_q):
                    data['_meta']['hostvars'][host.name] = host.variables_dict

            # workaround for Ansible inventory bug (github #3687), localhost
            # must be explicitly listed in the all group for dynamic inventory
            # scripts to pick it up.
            localhost_names = ('localhost', '127.0.0.1', '::1')
            localhosts_qs = obj.hosts.filter(name__in=localhost_names, **hosts_q)
            localhosts = list(localhosts_qs.values_list('name', flat=True))
            if localhosts:
                all_group = data.setdefault('all', OrderedDict())
                all_group_hosts = all_group.get('hosts', [])
                all_group_hosts.extend(localhosts)
                all_group['hosts'] = sorted(set(all_group_hosts))

        return Response(data)

class InventoryTreeView(RetrieveAPIView):

    model = Inventory
    serializer_class = GroupTreeSerializer
    filter_backends = ()
    new_in_13 = True

    def _populate_group_children(self, group_data, all_group_data_map, group_children_map):
        if 'children' in group_data:
            return
        group_data['children'] = []
        for child_id in group_children_map.get(group_data['id'], set()):
            group_data['children'].append(all_group_data_map[child_id])
        group_data['children'].sort(key=lambda x: x['name'])
        for child_data in group_data['children']:
            self._populate_group_children(child_data, all_group_data_map, group_children_map)

    def retrieve(self, request, *args, **kwargs):
        inventory = self.get_object()
        group_children_map = inventory.get_group_children_map()
        root_group_pks = inventory.root_groups.order_by('name').values_list('pk', flat=True)
        groups_qs = inventory.groups
        groups_qs = groups_qs.select_related('inventory')
        groups_qs = groups_qs.prefetch_related('inventory_source')
        all_group_data = GroupSerializer(groups_qs, many=True).data
        all_group_data_map = dict((x['id'], x) for x in all_group_data)
        tree_data = [all_group_data_map[x] for x in root_group_pks]
        for group_data in tree_data:
            self._populate_group_children(group_data, all_group_data_map,
                                          group_children_map)
        return Response(tree_data)

class InventoryInventorySourcesList(SubListAPIView):

    model = InventorySource
    serializer_class = InventorySourceSerializer
    parent_model = Inventory
    relationship = None # Not defined since using get_queryset().
    view_name = 'Inventory Source List'
    new_in_14 = True

    def get_queryset(self):
        parent = self.get_parent_object()
        self.check_parent_access(parent)
        qs = self.request.user.get_queryset(self.model)
        return qs.filter(Q(inventory__pk=parent.pk) |
                         Q(group__inventory__pk=parent.pk))

class InventorySourceList(ListAPIView):

    model = InventorySource
    serializer_class = InventorySourceSerializer
    new_in_14 = True

class InventorySourceDetail(RetrieveUpdateAPIView):

    model = InventorySource
    serializer_class = InventorySourceSerializer
    new_in_14 = True

    def destroy(self, request, *args, **kwargs):
        obj = self.get_object()
        can_delete = request.user.can_access(InventorySource, 'delete', obj)
        if not can_delete:
            raise PermissionDenied("Cannot delete inventory source.")
        for pu in obj.inventory_updates.filter(status__in=['new', 'pending', 'waiting', 'running']):
            pu.cancel()
        return super(InventorySourceDetail, self).destroy(request, *args, **kwargs)

class InventorySourceSchedulesList(SubListCreateAttachDetachAPIView):

    view_name = "Inventory Source Schedules"

    model = Schedule
    serializer_class = ScheduleSerializer
    parent_model = InventorySource
    relationship = 'schedules'
    parent_key = 'unified_job_template'
    new_in_148 = True

class InventorySourceActivityStreamList(SubListAPIView):

    model = ActivityStream
    serializer_class = ActivityStreamSerializer
    parent_model = InventorySource
    relationship = 'activitystream_set'
    new_in_145 = True

    def get(self, request, *args, **kwargs):
        # Sanity check: Does this license allow activity streams?
        # If not, forbid this request.
        if not feature_enabled('activity_streams'):
            raise LicenseForbids('Your license does not allow use of '
                                 'the activity stream.')

        # Okay, let it through.
        return super(InventorySourceActivityStreamList, self).get(request, *args, **kwargs)

class InventorySourceNotificationTemplatesAnyList(SubListCreateAttachDetachAPIView):

    model = NotificationTemplate
    serializer_class = NotificationTemplateSerializer
    parent_model = InventorySource
    relationship = 'notification_templates_any'

    def post(self, request, *args, **kwargs):
        parent = self.get_parent_object()
        if parent.source not in CLOUD_INVENTORY_SOURCES:
            return Response(dict(msg="Notification Templates can only be assigned when source is one of {}."
                                 .format(CLOUD_INVENTORY_SOURCES, parent.source)),
                            status=status.HTTP_400_BAD_REQUEST)
        return super(InventorySourceNotificationTemplatesAnyList, self).post(request, *args, **kwargs)

class InventorySourceNotificationTemplatesErrorList(InventorySourceNotificationTemplatesAnyList):

    relationship = 'notification_templates_error'

class InventorySourceNotificationTemplatesSuccessList(InventorySourceNotificationTemplatesAnyList):

    relationship = 'notification_templates_success'

class InventorySourceHostsList(SubListAPIView):

    model = Host
    serializer_class = HostSerializer
    parent_model = InventorySource
    relationship = 'hosts'
    new_in_148 = True

class InventorySourceGroupsList(SubListAPIView):

    model = Group
    serializer_class = GroupSerializer
    parent_model = InventorySource
    relationship = 'groups'
    new_in_148 = True

class InventorySourceUpdatesList(SubListAPIView):

    model = InventoryUpdate
    serializer_class = InventoryUpdateSerializer
    parent_model = InventorySource
    relationship = 'inventory_updates'
    new_in_14 = True

class InventorySourceUpdateView(RetrieveAPIView):

    model = InventorySource
    serializer_class = InventorySourceUpdateSerializer
    is_job_start = True
    new_in_14 = True

    def post(self, request, *args, **kwargs):
        obj = self.get_object()
        if obj.can_update:
            inventory_update = obj.update()
            if not inventory_update:
                return Response({}, status=status.HTTP_400_BAD_REQUEST)
            else:
                headers = {'Location': inventory_update.get_absolute_url()}
                return Response(dict(inventory_update=inventory_update.id), status=status.HTTP_202_ACCEPTED, headers=headers)
        else:
            return self.http_method_not_allowed(request, *args, **kwargs)

class InventoryUpdateList(ListAPIView):

    model = InventoryUpdate
    serializer_class = InventoryUpdateListSerializer

class InventoryUpdateDetail(RetrieveDestroyAPIView):

    model = InventoryUpdate
    serializer_class = InventoryUpdateSerializer
    new_in_14 = True

class InventoryUpdateCancel(RetrieveAPIView):

    model = InventoryUpdate
    serializer_class = InventoryUpdateCancelSerializer
    is_job_cancel = True
    new_in_14 = True

    def post(self, request, *args, **kwargs):
        obj = self.get_object()
        if obj.can_cancel:
            obj.cancel()
            return Response(status=status.HTTP_202_ACCEPTED)
        else:
            return self.http_method_not_allowed(request, *args, **kwargs)

class InventoryUpdateNotificationsList(SubListAPIView):

    model = Notification
    serializer_class = NotificationSerializer
    parent_model = InventoryUpdate
    relationship = 'notifications'

class JobTemplateList(ListCreateAPIView):

    model = JobTemplate
    serializer_class = JobTemplateSerializer
    always_allow_superuser = False
    capabilities_prefetch = [
        'admin', 'execute',
        {'copy': ['project.use', 'inventory.use', 'credential.use', 'cloud_credential.use', 'network_credential.use']}
    ]

    def post(self, request, *args, **kwargs):
        ret = super(JobTemplateList, self).post(request, *args, **kwargs)
        if ret.status_code == 201:
            job_template = JobTemplate.objects.get(id=ret.data['id'])
            job_template.admin_role.members.add(request.user)
        return ret

class JobTemplateDetail(RetrieveUpdateDestroyAPIView):

    model = JobTemplate
    serializer_class = JobTemplateSerializer
    always_allow_superuser = False

class JobTemplateLaunch(RetrieveAPIView, GenericAPIView):

    model = JobTemplate
    serializer_class = JobLaunchSerializer
    is_job_start = True
    always_allow_superuser = False

    def update_raw_data(self, data):
        obj = self.get_object()
        extra_vars = data.pop('extra_vars', None) or {}
        if obj:
            for p in obj.passwords_needed_to_start:
                data[p] = u''
            for v in obj.variables_needed_to_start:
                extra_vars.setdefault(v, u'')
            if extra_vars:
                data['extra_vars'] = extra_vars
            ask_for_vars_dict = obj._ask_for_vars_dict()
            ask_for_vars_dict.pop('extra_vars')
            for field in ask_for_vars_dict:
                if not ask_for_vars_dict[field]:
                    data.pop(field, None)
                elif field == 'inventory' or field == 'credential':
                    data[field] = getattrd(obj, "%s.%s" % (field, 'id'), None)
                else:
                    data[field] = getattr(obj, field)
        return data

    def post(self, request, *args, **kwargs):
        obj = self.get_object()

        if 'credential' not in request.data and 'credential_id' in request.data:
            request.data['credential'] = request.data['credential_id']
        if 'inventory' not in request.data and 'inventory_id' in request.data:
            request.data['inventory'] = request.data['inventory_id']

        passwords = {}
        serializer = self.serializer_class(instance=obj, data=request.data, context={'obj': obj, 'data': request.data, 'passwords': passwords})
        if not serializer.is_valid():
            return Response(serializer.errors, status=status.HTTP_400_BAD_REQUEST)

        prompted_fields, ignored_fields = obj._accept_or_ignore_job_kwargs(**request.data)

        if 'credential' in prompted_fields and prompted_fields['credential'] != getattrd(obj, 'credential.pk', None):
            new_credential = get_object_or_400(Credential, pk=get_pk_from_dict(prompted_fields, 'credential'))
            if request.user not in new_credential.use_role:
                raise PermissionDenied()

        if 'inventory' in prompted_fields and prompted_fields['inventory'] != getattrd(obj, 'inventory.pk', None):
            new_inventory = get_object_or_400(Inventory, pk=get_pk_from_dict(prompted_fields, 'inventory'))
            if request.user not in new_inventory.use_role:
                raise PermissionDenied()

        kv = prompted_fields
        kv.update(passwords)

        new_job = obj.create_unified_job(**kv)
        result = new_job.signal_start(**kv)
        if not result:
            data = dict(passwords_needed_to_start=new_job.passwords_needed_to_start)
            new_job.delete()
            return Response(data, status=status.HTTP_400_BAD_REQUEST)
        else:
            data = OrderedDict()
            data['ignored_fields'] = ignored_fields
            data.update(JobSerializer(new_job).to_representation(new_job))
            data['job'] = new_job.id
            return Response(data, status=status.HTTP_201_CREATED)

class JobTemplateSchedulesList(SubListCreateAttachDetachAPIView):

    view_name = "Job Template Schedules"

    model = Schedule
    serializer_class = ScheduleSerializer
    parent_model = JobTemplate
    relationship = 'schedules'
    parent_key = 'unified_job_template'
    new_in_148 = True

class JobTemplateSurveySpec(GenericAPIView):

    model = JobTemplate
    parent_model = JobTemplate
    serializer_class = EmptySerializer

    def get(self, request, *args, **kwargs):
        obj = self.get_object()
        if not feature_enabled('surveys'):
            raise LicenseForbids('Your license does not allow '
                                 'adding surveys.')
        return Response(obj.survey_spec)

    def post(self, request, *args, **kwargs):
        obj = self.get_object()

        # Sanity check: Are surveys available on this license?
        # If not, do not allow them to be used.
        if not feature_enabled('surveys'):
            raise LicenseForbids('Your license does not allow '
                                 'adding surveys.')

        if not request.user.can_access(self.model, 'change', obj, None):
            raise PermissionDenied()
        try:
            obj.survey_spec = json.dumps(request.data)
        except ValueError:
            return Response(dict(error="Invalid JSON when parsing survey spec."), status=status.HTTP_400_BAD_REQUEST)
        if "name" not in obj.survey_spec:
            return Response(dict(error="'name' missing from survey spec."), status=status.HTTP_400_BAD_REQUEST)
        if "description" not in obj.survey_spec:
            return Response(dict(error="'description' missing from survey spec."), status=status.HTTP_400_BAD_REQUEST)
        if "spec" not in obj.survey_spec:
            return Response(dict(error="'spec' missing from survey spec."), status=status.HTTP_400_BAD_REQUEST)
        if not isinstance(obj.survey_spec["spec"], list):
            return Response(dict(error="'spec' must be a list of items."), status=status.HTTP_400_BAD_REQUEST)
        if len(obj.survey_spec["spec"]) < 1:
            return Response(dict(error="'spec' doesn't contain any items."), status=status.HTTP_400_BAD_REQUEST)
        idx = 0
        variable_set = set()
        for survey_item in obj.survey_spec["spec"]:
            if not isinstance(survey_item, dict):
                return Response(dict(error="Survey question %s is not a json object." % str(idx)), status=status.HTTP_400_BAD_REQUEST)
            if "type" not in survey_item:
                return Response(dict(error="'type' missing from survey question %s." % str(idx)), status=status.HTTP_400_BAD_REQUEST)
            if "question_name" not in survey_item:
                return Response(dict(error="'question_name' missing from survey question %s." % str(idx)), status=status.HTTP_400_BAD_REQUEST)
            if "variable" not in survey_item:
                return Response(dict(error="'variable' missing from survey question %s." % str(idx)), status=status.HTTP_400_BAD_REQUEST)
            if survey_item['variable'] in variable_set:
                return Response(dict(error="'variable' '%s' duplicated in survey question %s." % (survey_item['variable'], str(idx))), status=status.HTTP_400_BAD_REQUEST)
            else:
                variable_set.add(survey_item['variable'])
            if "required" not in survey_item:
                return Response(dict(error="'required' missing from survey question %s." % str(idx)), status=status.HTTP_400_BAD_REQUEST)
            idx += 1
        obj.save()
        return Response()

    def delete(self, request, *args, **kwargs):
        obj = self.get_object()
        if not request.user.can_access(self.model, 'delete', obj):
            raise PermissionDenied()
        obj.survey_spec = {}
        obj.save()
        return Response()

class JobTemplateActivityStreamList(SubListAPIView):

    model = ActivityStream
    serializer_class = ActivityStreamSerializer
    parent_model = JobTemplate
    relationship = 'activitystream_set'
    new_in_145 = True

    def get(self, request, *args, **kwargs):
        # Sanity check: Does this license allow activity streams?
        # If not, forbid this request.
        if not feature_enabled('activity_streams'):
            raise LicenseForbids('Your license does not allow use of '
                                 'the activity stream.')

        # Okay, let it through.
        return super(JobTemplateActivityStreamList, self).get(request, *args, **kwargs)

class JobTemplateNotificationTemplatesAnyList(SubListCreateAttachDetachAPIView):

    model = NotificationTemplate
    serializer_class = NotificationTemplateSerializer
    parent_model = JobTemplate
    relationship = 'notification_templates_any'

class JobTemplateNotificationTemplatesErrorList(SubListCreateAttachDetachAPIView):

    model = NotificationTemplate
    serializer_class = NotificationTemplateSerializer
    parent_model = JobTemplate
    relationship = 'notification_templates_error'

class JobTemplateNotificationTemplatesSuccessList(SubListCreateAttachDetachAPIView):

    model = NotificationTemplate
    serializer_class = NotificationTemplateSerializer
    parent_model = JobTemplate
    relationship = 'notification_templates_success'

class JobTemplateLabelList(DeleteLastUnattachLabelMixin, SubListCreateAttachDetachAPIView):

    model = Label
    serializer_class = LabelSerializer
    parent_model = JobTemplate
    relationship = 'labels'

    def post(self, request, *args, **kwargs):
        # If a label already exists in the database, attach it instead of erroring out
        # that it already exists
        if 'id' not in request.data and 'name' in request.data and 'organization' in request.data:
            existing = Label.objects.filter(name=request.data['name'], organization_id=request.data['organization'])
            if existing.exists():
                existing = existing[0]
                request.data['id'] = existing.id
                del request.data['name']
                del request.data['organization']
        return super(JobTemplateLabelList, self).post(request, *args, **kwargs)

class JobTemplateCallback(GenericAPIView):

    model = JobTemplate
    permission_classes = (JobTemplateCallbackPermission,)
    serializer_class = EmptySerializer
    parser_classes = api_settings.DEFAULT_PARSER_CLASSES + [FormParser]

    @csrf_exempt
    @transaction.non_atomic_requests
    def dispatch(self, *args, **kwargs):
        return super(JobTemplateCallback, self).dispatch(*args, **kwargs)

    def find_matching_hosts(self):
        '''
        Find the host(s) in the job template's inventory that match the remote
        host for the current request.
        '''
        # Find the list of remote host names/IPs to check.
        remote_hosts = set()
        for header in settings.REMOTE_HOST_HEADERS:
            for value in self.request.META.get(header, '').split(','):
                value = value.strip()
                if value:
                    remote_hosts.add(value)
        # Add the reverse lookup of IP addresses.
        for rh in list(remote_hosts):
            try:
                result = socket.gethostbyaddr(rh)
            except socket.herror:
                continue
            except socket.gaierror:
                continue
            remote_hosts.add(result[0])
            remote_hosts.update(result[1])
        # Filter out any .arpa results.
        for rh in list(remote_hosts):
            if rh.endswith('.arpa'):
                remote_hosts.remove(rh)
        if not remote_hosts:
            return set()
        # Find the host objects to search for a match.
        obj = self.get_object()
        hosts = obj.inventory.hosts.all()
        # First try for an exact match on the name.
        try:
            return set([hosts.get(name__in=remote_hosts)])
        except (Host.DoesNotExist, Host.MultipleObjectsReturned):
            pass
        # Next, try matching based on name or ansible_ssh_host variable.
        matches = set()
        for host in hosts:
            ansible_ssh_host = host.variables_dict.get('ansible_ssh_host', '')
            if ansible_ssh_host in remote_hosts:
                matches.add(host)
            if host.name != ansible_ssh_host and host.name in remote_hosts:
                matches.add(host)
        if len(matches) == 1:
            return matches

        # Try to resolve forward addresses for each host to find matches.
        for host in hosts:
            hostnames = set([host.name])
            ansible_ssh_host = host.variables_dict.get('ansible_ssh_host', '')
            if ansible_ssh_host:
                hostnames.add(ansible_ssh_host)
            for hostname in hostnames:
                try:
                    result = socket.getaddrinfo(hostname, None)
                    possible_ips = set(x[4][0] for x in result)
                    possible_ips.discard(hostname)
                    if possible_ips and possible_ips & remote_hosts:
                        matches.add(host)
                except socket.gaierror:
                    pass
        # Return all matches found.
        return matches

    def get(self, request, *args, **kwargs):
        job_template = self.get_object()
        matching_hosts = self.find_matching_hosts()
        data = dict(
            host_config_key=job_template.host_config_key,
            matching_hosts=[x.name for x in matching_hosts],
        )
        if settings.DEBUG:
            d = dict([(k,v) for k,v in request.META.items()
                      if k.startswith('HTTP_') or k.startswith('REMOTE_')])
            data['request_meta'] = d
        return Response(data)

    def post(self, request, *args, **kwargs):
        extra_vars = None
        if request.content_type == "application/json":
            extra_vars = request.data.get("extra_vars", None)
        # Permission class should have already validated host_config_key.
        job_template = self.get_object()
        # Attempt to find matching hosts based on remote address.
        matching_hosts = self.find_matching_hosts()
        # If the host is not found, update the inventory before trying to
        # match again.
        inventory_sources_already_updated = []
        if len(matching_hosts) != 1:
            inventory_sources = job_template.inventory.inventory_sources.filter( update_on_launch=True)
            inventory_update_pks = set()
            for inventory_source in inventory_sources:
                if inventory_source.needs_update_on_launch:
                    # FIXME: Doesn't check for any existing updates.
                    inventory_update = inventory_source.create_inventory_update(launch_type='callback')
                    inventory_update.signal_start()
                    inventory_update_pks.add(inventory_update.pk)
            inventory_update_qs = InventoryUpdate.objects.filter(pk__in=inventory_update_pks, status__in=('pending', 'waiting', 'running'))
            # Poll for the inventory updates we've started to complete.
            while inventory_update_qs.count():
                time.sleep(1.0)
                transaction.commit()
            # Ignore failed inventory updates here, only add successful ones
            # to the list to be excluded when running the job.
            for inventory_update in InventoryUpdate.objects.filter(pk__in=inventory_update_pks, status='successful'):
                inventory_sources_already_updated.append(inventory_update.inventory_source_id)
            matching_hosts = self.find_matching_hosts()
        # Check matching hosts.
        if not matching_hosts:
            data = dict(msg='No matching host could be found!')
            return Response(data, status=status.HTTP_400_BAD_REQUEST)
        elif len(matching_hosts) > 1:
            data = dict(msg='Multiple hosts matched the request!')
            return Response(data, status=status.HTTP_400_BAD_REQUEST)
        else:
            host = list(matching_hosts)[0]
        if not job_template.can_start_without_user_input():
            data = dict(msg='Cannot start automatically, user input required!')
            return Response(data, status=status.HTTP_400_BAD_REQUEST)
        limit = host.name

        # NOTE: We limit this to one job waiting per host per callblack to keep them from stacking crazily
        if Job.objects.filter(status__in=['pending', 'waiting', 'running'], job_template=job_template,
                              limit=limit).count() > 0:
            data = dict(msg='Host callback job already pending.')
            return Response(data, status=status.HTTP_400_BAD_REQUEST)

        # Everything is fine; actually create the job.
        with transaction.atomic():
            job = job_template.create_job(limit=limit, launch_type='callback')

        # Send a signal to celery that the job should be started.
        kv = {"inventory_sources_already_updated": inventory_sources_already_updated}
        if extra_vars is not None:
            kv['extra_vars'] = extra_vars
        result = job.signal_start(**kv)
        if not result:
            data = dict(msg='Error starting job!')
            return Response(data, status=status.HTTP_400_BAD_REQUEST)

        # Return the location of the new job.
        headers = {'Location': job.get_absolute_url()}
        return Response(status=status.HTTP_201_CREATED, headers=headers)


class JobTemplateJobsList(SubListCreateAPIView):

    model = Job
    serializer_class = JobListSerializer
    parent_model = JobTemplate
    relationship = 'jobs'
    parent_key = 'job_template'

class JobTemplateAccessList(ResourceAccessList):

    model = User # needs to be User for AccessLists's
    resource_model = JobTemplate
    new_in_300 = True

class JobTemplateObjectRolesList(SubListAPIView):

    model = Role
    serializer_class = RoleSerializer
    parent_model = JobTemplate
    new_in_300 = True

    def get_queryset(self):
        po = self.get_parent_object()
        content_type = ContentType.objects.get_for_model(self.parent_model)
        return Role.objects.filter(content_type=content_type, object_id=po.pk)

class SystemJobTemplateList(ListAPIView):

    model = SystemJobTemplate
    serializer_class = SystemJobTemplateSerializer

    def get(self, request, *args, **kwargs):
        if not request.user.is_superuser and not request.user.is_system_auditor:
            raise PermissionDenied("Superuser privileges needed.")
        return super(SystemJobTemplateList, self).get(request, *args, **kwargs)

class SystemJobTemplateDetail(RetrieveAPIView):

    model = SystemJobTemplate
    serializer_class = SystemJobTemplateSerializer

class SystemJobTemplateLaunch(GenericAPIView):

    model = SystemJobTemplate
    serializer_class = EmptySerializer
    is_job_start = True

    def get(self, request, *args, **kwargs):
        return Response({})

    def post(self, request, *args, **kwargs):
        obj = self.get_object()

        new_job = obj.create_unified_job(**request.data)
        new_job.signal_start(**request.data)
        data = dict(system_job=new_job.id)
        return Response(data, status=status.HTTP_201_CREATED)

class SystemJobTemplateSchedulesList(SubListCreateAttachDetachAPIView):

    view_name = "System Job Template Schedules"

    model = Schedule
    serializer_class = ScheduleSerializer
    parent_model = SystemJobTemplate
    relationship = 'schedules'
    parent_key = 'unified_job_template'

class SystemJobTemplateJobsList(SubListAPIView):

    model = SystemJob
    serializer_class = SystemJobListSerializer
    parent_model = SystemJobTemplate
    relationship = 'jobs'
    parent_key = 'system_job_template'

class SystemJobTemplateNotificationTemplatesAnyList(SubListCreateAttachDetachAPIView):

    model = NotificationTemplate
    serializer_class = NotificationTemplateSerializer
    parent_model = SystemJobTemplate
    relationship = 'notification_templates_any'

class SystemJobTemplateNotificationTemplatesErrorList(SubListCreateAttachDetachAPIView):

    model = NotificationTemplate
    serializer_class = NotificationTemplateSerializer
    parent_model = SystemJobTemplate
    relationship = 'notification_templates_error'

class SystemJobTemplateNotificationTemplatesSuccessList(SubListCreateAttachDetachAPIView):

    model = NotificationTemplate
    serializer_class = NotificationTemplateSerializer
    parent_model = SystemJobTemplate
    relationship = 'notification_templates_success'

class JobList(ListCreateAPIView):

    model = Job
    serializer_class = JobListSerializer

class JobDetail(RetrieveUpdateDestroyAPIView):

    model = Job
    serializer_class = JobSerializer

    def update(self, request, *args, **kwargs):
        obj = self.get_object()
        # Only allow changes (PUT/PATCH) when job status is "new".
        if obj.status != 'new':
            return self.http_method_not_allowed(request, *args, **kwargs)
        return super(JobDetail, self).update(request, *args, **kwargs)

class JobLabelList(SubListAPIView):

    model = Label
    serializer_class = LabelSerializer
    parent_model = Job
    relationship = 'labels'
    parent_key = 'job'

class JobActivityStreamList(SubListAPIView):

    model = ActivityStream
    serializer_class = ActivityStreamSerializer
    parent_model = Job
    relationship = 'activitystream_set'
    new_in_145 = True

    def get(self, request, *args, **kwargs):
        # Sanity check: Does this license allow activity streams?
        # If not, forbid this request.
        if not feature_enabled('activity_streams'):
            raise LicenseForbids('Your license does not allow use of '
                                 'the activity stream.')

        # Okay, let it through.
        return super(JobActivityStreamList, self).get(request, *args, **kwargs)

class JobStart(GenericAPIView):

    model = Job
    serializer_class = EmptySerializer
    is_job_start = True

    def get(self, request, *args, **kwargs):
        obj = self.get_object()
        data = dict(
            can_start=obj.can_start,
        )
        if obj.can_start:
            data['passwords_needed_to_start'] = obj.passwords_needed_to_start
            data['ask_variables_on_launch'] = obj.ask_variables_on_launch
        return Response(data)

    def post(self, request, *args, **kwargs):
        obj = self.get_object()
        if obj.can_start:
            result = obj.signal_start(**request.data)
            if not result:
                data = dict(passwords_needed_to_start=obj.passwords_needed_to_start)
                return Response(data, status=status.HTTP_400_BAD_REQUEST)
            else:
                return Response(status=status.HTTP_202_ACCEPTED)
        else:
            return self.http_method_not_allowed(request, *args, **kwargs)

class JobCancel(RetrieveAPIView):

    model = Job
    serializer_class = JobCancelSerializer
    is_job_cancel = True

    def post(self, request, *args, **kwargs):
        obj = self.get_object()
        if obj.can_cancel:
            obj.cancel()
            return Response(status=status.HTTP_202_ACCEPTED)
        else:
            return self.http_method_not_allowed(request, *args, **kwargs)

class JobRelaunch(RetrieveAPIView, GenericAPIView):

    model = Job
    serializer_class = JobRelaunchSerializer
    is_job_start = True

    @csrf_exempt
    @transaction.non_atomic_requests
    def dispatch(self, *args, **kwargs):
        return super(JobRelaunch, self).dispatch(*args, **kwargs)

    def post(self, request, *args, **kwargs):
        obj = self.get_object()

        # Note: is_valid() may modify request.data
        # It will remove any key/value pair who's key is not in the 'passwords_needed_to_start' list
        serializer = self.serializer_class(data=request.data, context={'obj': obj, 'data': request.data})
        if not serializer.is_valid():
            return Response(serializer.errors, status=status.HTTP_400_BAD_REQUEST)

        obj.launch_type = 'relaunch'
        new_job = obj.copy()
        result = new_job.signal_start(**request.data)
        if not result:
            data = dict(passwords_needed_to_start=new_job.passwords_needed_to_start)
            return Response(data, status=status.HTTP_400_BAD_REQUEST)
        else:
            data = JobSerializer(new_job).data
            # Add job key to match what old relaunch returned.
            data['job'] = new_job.id
            headers = {'Location': new_job.get_absolute_url()}
            return Response(data, status=status.HTTP_201_CREATED, headers=headers)

class JobNotificationsList(SubListAPIView):

    model = Notification
    serializer_class = NotificationSerializer
    parent_model = Job
    relationship = 'notifications'

class BaseJobHostSummariesList(SubListAPIView):

    model = JobHostSummary
    serializer_class = JobHostSummarySerializer
    parent_model = None # Subclasses must define this attribute.
    relationship = 'job_host_summaries'
    view_name = 'Job Host Summaries List'

class HostJobHostSummariesList(BaseJobHostSummariesList):

    parent_model = Host

class GroupJobHostSummariesList(BaseJobHostSummariesList):

    parent_model = Group

class JobJobHostSummariesList(BaseJobHostSummariesList):

    parent_model = Job

class JobHostSummaryDetail(RetrieveAPIView):

    model = JobHostSummary
    serializer_class = JobHostSummarySerializer

class JobEventList(ListAPIView):

    model = JobEvent
    serializer_class = JobEventSerializer

class JobEventDetail(RetrieveAPIView):

    model = JobEvent
    serializer_class = JobEventSerializer

class JobEventChildrenList(SubListAPIView):

    model = JobEvent
    serializer_class = JobEventSerializer
    parent_model = JobEvent
    relationship = 'children'
    view_name = 'Job Event Children List'

class JobEventHostsList(SubListAPIView):

    model = Host
    serializer_class = HostSerializer
    parent_model = JobEvent
    relationship = 'hosts'
    view_name = 'Job Event Hosts List'

class BaseJobEventsList(SubListAPIView):

    model = JobEvent
    serializer_class = JobEventSerializer
    parent_model = None # Subclasses must define this attribute.
    relationship = 'job_events'
    view_name = 'Job Events List'

class HostJobEventsList(BaseJobEventsList):

    parent_model = Host

class GroupJobEventsList(BaseJobEventsList):

    parent_model = Group

class JobJobEventsList(BaseJobEventsList):

    parent_model = Job
    authentication_classes = [TaskAuthentication] + api_settings.DEFAULT_AUTHENTICATION_CLASSES
    permission_classes = (TaskPermission,)

    # Post allowed for job event callback only.
    def post(self, request, *args, **kwargs):
        parent_obj = get_object_or_404(self.parent_model, pk=self.kwargs['pk'])
        data = request.data.copy()
        data['job'] = parent_obj.pk
        serializer = self.get_serializer(data=data)
        if serializer.is_valid():
            self.instance = serializer.save()
            headers = {'Location': serializer.data['url']}
            return Response(serializer.data, status=status.HTTP_201_CREATED,
                            headers=headers)
        return Response(serializer.errors, status=status.HTTP_400_BAD_REQUEST)

class JobJobPlaysList(BaseJobEventsList):

    parent_model = Job
    view_name = 'Job Plays List'
    new_in_200 = True

    @paginated
    def get(self, request, limit, offset, ordering, *args, **kwargs):
        all_plays = []
        job = Job.objects.filter(pk=self.kwargs['pk'])
        if not job.exists():
            return ({'detail': 'Job not found.'}, -1, status.HTTP_404_NOT_FOUND)
        job = job[0]

        # Put together a queryset for relevant job events.
        qs = job.job_events.filter(event='playbook_on_play_start')
        if ordering is not None:
            qs = qs.order_by(ordering)

        # This is a bit of a special case for filtering requested by the UI
        # doing this here for the moment until/unless we need to implement more
        # complex filtering (since we aren't under a serializer)

        if "id__in" in request.query_params:
            qs = qs.filter(id__in=[int(filter_id) for filter_id in request.query_params["id__in"].split(",")])
        elif "id__gt" in request.query_params:
            qs = qs.filter(id__gt=request.query_params['id__gt'])
        elif "id__lt" in request.query_params:
            qs = qs.filter(id__lt=request.query_params['id__lt'])
        if "failed" in request.query_params:
            qs = qs.filter(failed=(request.query_params['failed'].lower() == 'true'))
        if "play__icontains" in request.query_params:
            qs = qs.filter(play__icontains=request.query_params['play__icontains'])

        count = qs.count()

        # Iterate over the relevant play events and get the details.
        for play_event in qs[offset:offset + limit]:
            play_details = dict(id=play_event.id, play=play_event.play, started=play_event.created, failed=play_event.failed, changed=play_event.changed)
            event_aggregates = JobEvent.objects.filter(parent__in=play_event.children.all()).values("event").annotate(Count("id")).order_by()
            change_aggregates = JobEvent.objects.filter(parent__in=play_event.children.all(), event='runner_on_ok').values("changed").annotate(Count("id")).order_by()
            failed_count = 0
            ok_count = 0
            changed_count = 0
            skipped_count = 0
            unreachable_count = 0
            for event_aggregate in event_aggregates:
                if event_aggregate['event'] == 'runner_on_failed':
                    failed_count += event_aggregate['id__count']
                elif event_aggregate['event'] == 'runner_on_error':
                    failed_count += event_aggregate['id_count']
                elif event_aggregate['event'] == 'runner_on_skipped':
                    skipped_count = event_aggregate['id__count']
                elif event_aggregate['event'] == 'runner_on_unreachable':
                    unreachable_count = event_aggregate['id__count']
            for change_aggregate in change_aggregates:
                if not change_aggregate['changed']:
                    ok_count = change_aggregate['id__count']
                else:
                    changed_count = change_aggregate['id__count']
            play_details['related'] = {'job_event': reverse('api:job_event_detail', args=(play_event.pk,))}
            play_details['type'] = 'job_event'
            play_details['ok_count'] = ok_count
            play_details['failed_count'] = failed_count
            play_details['changed_count'] = changed_count
            play_details['skipped_count'] = skipped_count
            play_details['unreachable_count'] = unreachable_count
            all_plays.append(play_details)

        # Done; return the plays and the total count.
        return all_plays, count, None


class JobJobTasksList(BaseJobEventsList):
    """A view for displaying aggregate data about tasks within a job
    and their completion status.
    """
    parent_model = Job
    view_name = 'Job Play Tasks List'
    new_in_200 = True

    @paginated
    def get(self, request, limit, offset, ordering, *args, **kwargs):
        """Return aggregate data about each of the job tasks that is:
          - an immediate child of the job event
          - corresponding to the spinning up of a new task or playbook
        """
        results = []

        # Get the job and the parent task.
        # If there's no event ID specified, this will return a 404.
        job = Job.objects.filter(pk=self.kwargs['pk'])
        if not job.exists():
            return ({'detail': 'Job not found.'}, -1, status.HTTP_404_NOT_FOUND)
        job = job[0]

        if 'event_id' not in request.query_params:
            return ({"detail": "'event_id' not provided."}, -1, status.HTTP_400_BAD_REQUEST)

        parent_task = job.job_events.filter(pk=int(request.query_params.get('event_id', -1)))
        if not parent_task.exists():
            return ({'detail': 'Parent event not found.'}, -1, status.HTTP_404_NOT_FOUND)
        parent_task = parent_task[0]

        # Some events correspond to a playbook or task starting up,
        # and these are what we're interested in here.
        STARTING_EVENTS = ('playbook_on_task_start', 'playbook_on_setup')

        # We need to pull information about each start event.
        #
        # This is super tricky, because this table has a one-to-many
        # relationship with itself (parent-child), and we're getting
        # information for an arbitrary number of children. This means we
        # need stats on grandchildren, sorted by child.
        queryset = (JobEvent.objects.filter(parent__parent=parent_task,
                                            parent__event__in=STARTING_EVENTS)
                                    .values('parent__id', 'event', 'changed')
                                    .annotate(num=Count('event'))
                                    .order_by('parent__id'))

        # The data above will come back in a list, but we are going to
        # want to access it based on the parent id, so map it into a
        # dictionary.
        data = {}
        for line in queryset[offset:offset + limit]:
            parent_id = line.pop('parent__id')
            data.setdefault(parent_id, [])
            data[parent_id].append(line)

        # Iterate over the start events and compile information about each one
        # using their children.
        qs = parent_task.children.filter(event__in=STARTING_EVENTS,
                                         id__in=data.keys())

        # This is a bit of a special case for id filtering requested by the UI
        # doing this here for the moment until/unless we need to implement more
        # complex filtering (since we aren't under a serializer)

        if "id__in" in request.query_params:
            qs = qs.filter(id__in=[int(filter_id) for filter_id in request.query_params["id__in"].split(",")])
        elif "id__gt" in request.query_params:
            qs = qs.filter(id__gt=request.query_params['id__gt'])
        elif "id__lt" in request.query_params:
            qs = qs.filter(id__lt=request.query_params['id__lt'])
        if "failed" in request.query_params:
            qs = qs.filter(failed=(request.query_params['failed'].lower() == 'true'))
        if "task__icontains" in request.query_params:
            qs = qs.filter(task__icontains=request.query_params['task__icontains'])

        if ordering is not None:
            qs = qs.order_by(ordering)

        count = 0
        for task_start_event in qs:
            # Create initial task data.
            task_data = {
                'related': {'job_event': reverse('api:job_event_detail', args=(task_start_event.pk,))},
                'type': 'job_event',
                'changed': task_start_event.changed,
                'changed_count': 0,
                'created': task_start_event.created,
                'failed': task_start_event.failed,
                'failed_count': 0,
                'host_count': 0,
                'id': task_start_event.id,
                'modified': task_start_event.modified,
                'name': 'Gathering Facts' if task_start_event.event == 'playbook_on_setup' else task_start_event.task,
                'reported_hosts': 0,
                'skipped_count': 0,
                'unreachable_count': 0,
                'successful_count': 0,
            }

            # Iterate over the data compiled for this child event, and
            # make appropriate changes to the task data.
            for child_data in data.get(task_start_event.id, []):
                if child_data['event'] == 'runner_on_failed':
                    task_data['failed'] = True
                    task_data['host_count'] += child_data['num']
                    task_data['reported_hosts'] += child_data['num']
                    task_data['failed_count'] += child_data['num']
                elif child_data['event'] == 'runner_on_ok':
                    task_data['host_count'] += child_data['num']
                    task_data['reported_hosts'] += child_data['num']
                    if child_data['changed']:
                        task_data['changed_count'] += child_data['num']
                        task_data['changed'] = True
                    else:
                        task_data['successful_count'] += child_data['num']
                elif child_data['event'] == 'runner_on_unreachable':
                    task_data['host_count'] += child_data['num']
                    task_data['unreachable_count'] += child_data['num']
                elif child_data['event'] == 'runner_on_skipped':
                    task_data['host_count'] += child_data['num']
                    task_data['reported_hosts'] += child_data['num']
                    task_data['skipped_count'] += child_data['num']
                elif child_data['event'] == 'runner_on_error':
                    task_data['host_count'] += child_data['num']
                    task_data['reported_hosts'] += child_data['num']
                    task_data['failed'] = True
                    task_data['failed_count'] += child_data['num']
                elif child_data['event'] == 'runner_on_no_hosts':
                    task_data['host_count'] += child_data['num']
            count += 1
            results.append(task_data)

        # Done; return the results and count.
        return (results, count, None)


class AdHocCommandList(ListCreateAPIView):

    model = AdHocCommand
    serializer_class = AdHocCommandListSerializer
    new_in_220 = True
    always_allow_superuser = False

    @csrf_exempt
    @transaction.non_atomic_requests
    def dispatch(self, *args, **kwargs):
        return super(AdHocCommandList, self).dispatch(*args, **kwargs)

    def update_raw_data(self, data):
        # Hide inventory and limit fields from raw data, since they will be set
        # automatically by sub list create view.
        parent_model = getattr(self, 'parent_model', None)
        if parent_model in (Host, Group):
            data.pop('inventory', None)
            data.pop('limit', None)
        return super(AdHocCommandList, self).update_raw_data(data)

    def create(self, request, *args, **kwargs):
        # Inject inventory ID and limit if parent objects is a host/group.
        if hasattr(self, 'get_parent_object') and not getattr(self, 'parent_key', None):
            data = request.data
            # HACK: Make request data mutable.
            if getattr(data, '_mutable', None) is False:
                data._mutable = True
            parent_obj = self.get_parent_object()
            if isinstance(parent_obj, (Host, Group)):
                data['inventory'] = parent_obj.inventory_id
                data['limit'] = parent_obj.name

        # Check for passwords needed before creating ad hoc command.
        credential_pk = get_pk_from_dict(request.data, 'credential')
        if credential_pk:
            credential = get_object_or_400(Credential, pk=credential_pk)
            needed = credential.passwords_needed
            provided = dict([(field, request.data.get(field, '')) for field in needed])
            if not all(provided.values()):
                data = dict(passwords_needed_to_start=needed)
                return Response(data, status=status.HTTP_400_BAD_REQUEST)

        response = super(AdHocCommandList, self).create(request, *args, **kwargs)
        if response.status_code != status.HTTP_201_CREATED:
            return response

        # Start ad hoc command running when created.
        ad_hoc_command = get_object_or_400(self.model, pk=response.data['id'])
        result = ad_hoc_command.signal_start(**request.data)
        if not result:
            data = dict(passwords_needed_to_start=ad_hoc_command.passwords_needed_to_start)
            return Response(data, status=status.HTTP_400_BAD_REQUEST)
        return response


class InventoryAdHocCommandsList(AdHocCommandList, SubListCreateAPIView):

    parent_model = Inventory
    relationship = 'ad_hoc_commands'
    parent_key = 'inventory'


class GroupAdHocCommandsList(AdHocCommandList, SubListCreateAPIView):

    parent_model = Group
    relationship = 'ad_hoc_commands'


class HostAdHocCommandsList(AdHocCommandList, SubListCreateAPIView):

    parent_model = Host
    relationship = 'ad_hoc_commands'


class AdHocCommandDetail(RetrieveDestroyAPIView):

    model = AdHocCommand
    serializer_class = AdHocCommandSerializer
    new_in_220 = True


class AdHocCommandCancel(RetrieveAPIView):

    model = AdHocCommand
    serializer_class = AdHocCommandCancelSerializer
    is_job_cancel = True
    new_in_220 = True

    def post(self, request, *args, **kwargs):
        obj = self.get_object()
        if obj.can_cancel:
            obj.cancel()
            return Response(status=status.HTTP_202_ACCEPTED)
        else:
            return self.http_method_not_allowed(request, *args, **kwargs)


class AdHocCommandRelaunch(GenericAPIView):

    model = AdHocCommand
    serializer_class = AdHocCommandRelaunchSerializer
    is_job_start = True
    new_in_220 = True

    # FIXME: Figure out why OPTIONS request still shows all fields.

    @csrf_exempt
    @transaction.non_atomic_requests
    def dispatch(self, *args, **kwargs):
        return super(AdHocCommandRelaunch, self).dispatch(*args, **kwargs)

    def get(self, request, *args, **kwargs):
        obj = self.get_object()
        data = dict(passwords_needed_to_start=obj.passwords_needed_to_start)
        return Response(data)

    def post(self, request, *args, **kwargs):
        obj = self.get_object()

        # Re-validate ad hoc command against serializer to check if module is
        # still allowed.
        data = {}
        for field in ('job_type', 'inventory_id', 'limit', 'credential_id',
                      'module_name', 'module_args', 'forks', 'verbosity',
                      'become_enabled'):
            if field.endswith('_id'):
                data[field[:-3]] = getattr(obj, field)
            else:
                data[field] = getattr(obj, field)
        serializer = AdHocCommandSerializer(data=data, context=self.get_serializer_context())
        if not serializer.is_valid():
            return Response(serializer.errors,
                            status=status.HTTP_400_BAD_REQUEST)

        # Check for passwords needed before copying ad hoc command.
        needed = obj.passwords_needed_to_start
        provided = dict([(field, request.data.get(field, '')) for field in needed])
        if not all(provided.values()):
            data = dict(passwords_needed_to_start=needed)
            return Response(data, status=status.HTTP_400_BAD_REQUEST)

        # Copy and start the new ad hoc command.
        new_ad_hoc_command = obj.copy()
        result = new_ad_hoc_command.signal_start(**request.data)
        if not result:
            data = dict(passwords_needed_to_start=new_ad_hoc_command.passwords_needed_to_start)
            return Response(data, status=status.HTTP_400_BAD_REQUEST)
        else:
            data = AdHocCommandSerializer(new_ad_hoc_command).data
            # Add ad_hoc_command key to match what was previously returned.
            data['ad_hoc_command'] = new_ad_hoc_command.id
            headers = {'Location': new_ad_hoc_command.get_absolute_url()}
            return Response(data, status=status.HTTP_201_CREATED, headers=headers)


class AdHocCommandEventList(ListAPIView):

    model = AdHocCommandEvent
    serializer_class = AdHocCommandEventSerializer
    new_in_220 = True


class AdHocCommandEventDetail(RetrieveAPIView):

    model = AdHocCommandEvent
    serializer_class = AdHocCommandEventSerializer
    new_in_220 = True


class BaseAdHocCommandEventsList(SubListAPIView):

    model = AdHocCommandEvent
    serializer_class = AdHocCommandEventSerializer
    parent_model = None # Subclasses must define this attribute.
    relationship = 'ad_hoc_command_events'
    view_name = 'Ad Hoc Command Events List'
    new_in_220 = True


class HostAdHocCommandEventsList(BaseAdHocCommandEventsList):

    parent_model = Host
    new_in_220 = True

#class GroupJobEventsList(BaseJobEventsList):
#    parent_model = Group


class AdHocCommandAdHocCommandEventsList(BaseAdHocCommandEventsList):

    parent_model = AdHocCommand
    authentication_classes = [TaskAuthentication] + api_settings.DEFAULT_AUTHENTICATION_CLASSES
    permission_classes = (TaskPermission,)
    new_in_220 = True

    # Post allowed for ad hoc event callback only.
    def post(self, request, *args, **kwargs):
        if request.user:
            raise PermissionDenied()
        parent_obj = get_object_or_404(self.parent_model, pk=self.kwargs['pk'])
        data = request.data.copy()
        data['ad_hoc_command'] = parent_obj
        serializer = self.get_serializer(data=data)
        if serializer.is_valid():
            self.instance = serializer.save()
            headers = {'Location': serializer.data['url']}
            return Response(serializer.data, status=status.HTTP_201_CREATED,
                            headers=headers)
        return Response(serializer.errors, status=status.HTTP_400_BAD_REQUEST)


class AdHocCommandActivityStreamList(SubListAPIView):

    model = ActivityStream
    serializer_class = ActivityStreamSerializer
    parent_model = AdHocCommand
    relationship = 'activitystream_set'
    new_in_220 = True

    def get(self, request, *args, **kwargs):
        # Sanity check: Does this license allow activity streams?
        # If not, forbid this request.
        if not feature_enabled('activity_streams'):
            raise LicenseForbids('Your license does not allow use of '
                                 'the activity stream.')

        # Okay, let it through.
        return super(AdHocCommandActivityStreamList, self).get(request, *args, **kwargs)


class AdHocCommandNotificationsList(SubListAPIView):

    model = Notification
    serializer_class = NotificationSerializer
    parent_model = AdHocCommand
    relationship = 'notifications'


class SystemJobList(ListCreateAPIView):

    model = SystemJob
    serializer_class = SystemJobListSerializer

    def get(self, request, *args, **kwargs):
        if not request.user.is_superuser and not request.user.is_system_auditor:
            raise PermissionDenied("Superuser privileges needed.")
        return super(SystemJobList, self).get(request, *args, **kwargs)


class SystemJobDetail(RetrieveDestroyAPIView):

    model = SystemJob
    serializer_class = SystemJobSerializer

class SystemJobCancel(RetrieveAPIView):

    model = SystemJob
    serializer_class = SystemJobCancelSerializer
    is_job_cancel = True

    def post(self, request, *args, **kwargs):
        obj = self.get_object()
        if obj.can_cancel:
            obj.cancel()
            return Response(status=status.HTTP_202_ACCEPTED)
        else:
            return self.http_method_not_allowed(request, *args, **kwargs)

class SystemJobNotificationsList(SubListAPIView):

    model = Notification
    serializer_class = NotificationSerializer
    parent_model = SystemJob
    relationship = 'notifications'

class UnifiedJobTemplateList(ListAPIView):

    model = UnifiedJobTemplate
    serializer_class = UnifiedJobTemplateSerializer
    new_in_148 = True

class UnifiedJobList(ListAPIView):

    model = UnifiedJob
    serializer_class = UnifiedJobListSerializer
    new_in_148 = True

class UnifiedJobStdout(RetrieveAPIView):

    authentication_classes = [TokenGetAuthentication] + api_settings.DEFAULT_AUTHENTICATION_CLASSES
    serializer_class = UnifiedJobStdoutSerializer
    renderer_classes = [BrowsableAPIRenderer, renderers.StaticHTMLRenderer,
                        PlainTextRenderer, AnsiTextRenderer,
                        renderers.JSONRenderer, DownloadTextRenderer]
    filter_backends = ()
    new_in_148 = True

    def retrieve(self, request, *args, **kwargs):
        unified_job = self.get_object()
        obj_size = unified_job.result_stdout_size
        if request.accepted_renderer.format != 'txt_download' and obj_size > tower_settings.STDOUT_MAX_BYTES_DISPLAY:
            response_message = "Standard Output too large to display (%d bytes), only download supported for sizes over %d bytes" % (obj_size,
                                                                                                                                     tower_settings.STDOUT_MAX_BYTES_DISPLAY)
            if request.accepted_renderer.format == 'json':
                return Response({'range': {'start': 0, 'end': 1, 'absolute_end': 1}, 'content': response_message})
            else:
                return Response(response_message)

        if request.accepted_renderer.format in ('html', 'api', 'json'):
            content_format = request.query_params.get('content_format', 'html')
            content_encoding = request.query_params.get('content_encoding', None)
            start_line = request.query_params.get('start_line', 0)
            end_line = request.query_params.get('end_line', None)
            dark_val = request.query_params.get('dark', '')
            dark = bool(dark_val and dark_val[0].lower() in ('1', 't', 'y'))
            content_only = bool(request.accepted_renderer.format in ('api', 'json'))
            dark_bg = (content_only and dark) or (not content_only and (dark or not dark_val))
            content, start, end, absolute_end = unified_job.result_stdout_raw_limited(start_line, end_line)

            body = ansiconv.to_html(cgi.escape(content))
            context = {
                'title': get_view_name(self.__class__),
                'body': mark_safe(body),
                'dark': dark_bg,
                'content_only': content_only,
            }
            data = render_to_string('api/stdout.html', context).strip()

            if request.accepted_renderer.format == 'api':
                return Response(mark_safe(data))
            if request.accepted_renderer.format == 'json':
                if content_encoding == 'base64' and content_format == 'ansi':
                    return Response({'range': {'start': start, 'end': end, 'absolute_end': absolute_end}, 'content': b64encode(content)})
                elif content_format == 'html':
                    return Response({'range': {'start': start, 'end': end, 'absolute_end': absolute_end}, 'content': body})
            return Response(data)
        elif request.accepted_renderer.format == 'ansi':
            return Response(unified_job.result_stdout_raw)
        elif request.accepted_renderer.format == 'txt_download':
            try:
                content_fd = open(unified_job.result_stdout_file, 'r')
                response = HttpResponse(FileWrapper(content_fd), content_type='text/plain')
                response["Content-Disposition"] = 'attachment; filename="job_%s.txt"' % str(unified_job.id)
                return response
            except Exception as e:
                return Response({"error": "Error generating stdout download file: %s" % str(e)}, status=status.HTTP_400_BAD_REQUEST)
        elif request.accepted_renderer.format == 'txt':
            return Response(unified_job.result_stdout)
        else:
            return super(UnifiedJobStdout, self).retrieve(request, *args, **kwargs)

class ProjectUpdateStdout(UnifiedJobStdout):

    model = ProjectUpdate

class InventoryUpdateStdout(UnifiedJobStdout):

    model = InventoryUpdate

class JobStdout(UnifiedJobStdout):

    model = Job

class AdHocCommandStdout(UnifiedJobStdout):

    model = AdHocCommand
    new_in_220 = True

class NotificationTemplateList(ListCreateAPIView):

    model = NotificationTemplate
    serializer_class = NotificationTemplateSerializer
    new_in_300 = True

class NotificationTemplateDetail(RetrieveUpdateDestroyAPIView):

    model = NotificationTemplate
    serializer_class = NotificationTemplateSerializer
    new_in_300 = True

    def delete(self, request, *args, **kwargs):
        obj = self.get_object()
        if not request.user.can_access(self.model, 'delete', obj):
            return Response(status=status.HTTP_404_NOT_FOUND)
        if obj.notifications.filter(status='pending').exists():
            return Response({"error": "Delete not allowed while there are pending notifications"},
                            status=status.HTTP_405_METHOD_NOT_ALLOWED)
        return super(NotificationTemplateDetail, self).delete(request, *args, **kwargs)

class NotificationTemplateTest(GenericAPIView):

    view_name = 'NotificationTemplate Test'
    model = NotificationTemplate
    serializer_class = EmptySerializer
    new_in_300 = True

    def post(self, request, *args, **kwargs):
        obj = self.get_object()
        notification = obj.generate_notification("Tower Notification Test {} {}".format(obj.id, tower_settings.TOWER_URL_BASE),
                                                 {"body": "Ansible Tower Test Notification {} {}".format(obj.id, tower_settings.TOWER_URL_BASE)})
        if not notification:
            return Response({}, status=status.HTTP_400_BAD_REQUEST)
        else:
            send_notifications.delay([notification.id])
            headers = {'Location': notification.get_absolute_url()}
            return Response({"notification": notification.id},
                            headers=headers,
                            status=status.HTTP_202_ACCEPTED)

class NotificationTemplateNotificationList(SubListAPIView):

    model = Notification
    serializer_class = NotificationSerializer
    parent_model = NotificationTemplate
    relationship = 'notifications'
    parent_key = 'notification_template'

class NotificationList(ListAPIView):

    model = Notification
    serializer_class = NotificationSerializer
    new_in_300 = True

class NotificationDetail(RetrieveAPIView):

    model = Notification
    serializer_class = NotificationSerializer
    new_in_300 = True

class LabelList(ListCreateAPIView):

    model = Label
    serializer_class = LabelSerializer
    new_in_300 = True

class LabelDetail(RetrieveUpdateAPIView):

    model = Label
    serializer_class = LabelSerializer
    new_in_300 = True

class ActivityStreamList(SimpleListAPIView):

    model = ActivityStream
    serializer_class = ActivityStreamSerializer
    new_in_145 = True

    def get(self, request, *args, **kwargs):
        # Sanity check: Does this license allow activity streams?
        # If not, forbid this request.
        if not feature_enabled('activity_streams'):
            raise LicenseForbids('Your license does not allow use of '
                                 'the activity stream.')

        # Okay, let it through.
        return super(ActivityStreamList, self).get(request, *args, **kwargs)


class ActivityStreamDetail(RetrieveAPIView):

    model = ActivityStream
    serializer_class = ActivityStreamSerializer
    new_in_145 = True

    def get(self, request, *args, **kwargs):
        # Sanity check: Does this license allow activity streams?
        # If not, forbid this request.
        if not feature_enabled('activity_streams'):
            raise LicenseForbids('Your license does not allow use of '
                                 'the activity stream.')

        # Okay, let it through.
        return super(ActivityStreamDetail, self).get(request, *args, **kwargs)

class SettingsList(ListCreateAPIView):

    model = TowerSettings
    serializer_class = TowerSettingsSerializer
    authentication_classes = [TokenGetAuthentication] + api_settings.DEFAULT_AUTHENTICATION_CLASSES
    new_in_300 = True
    filter_backends = ()

    def get_queryset(self):
        class SettingsIntermediary(object):
            def __init__(self, key, description, category, value,
                         value_type, user=None):
                self.key = key
                self.description = description
                self.category = category
                self.value = value
                self.value_type = value_type
                self.user = user

        if not self.request.user.is_superuser:
            # NOTE: Shortcutting the rbac class due to the merging of the settings manifest and the database
            #       we'll need to extend this more in the future when we have user settings
            return []
        all_defined_settings = {}
        for s in TowerSettings.objects.all():
            all_defined_settings[s.key] = SettingsIntermediary(s.key,
                                                               s.description,
                                                               s.category,
                                                               s.value_converted,
                                                               s.value_type,
                                                               s.user)
        manifest_settings = settings.TOWER_SETTINGS_MANIFEST
        settings_actual = []
        for settings_key in manifest_settings:
            if settings_key in all_defined_settings:
                settings_actual.append(all_defined_settings[settings_key])
            else:
                m_entry = manifest_settings[settings_key]
                settings_actual.append(SettingsIntermediary(settings_key,
                                                            m_entry['description'],
                                                            m_entry['category'],
                                                            m_entry['default'],
                                                            m_entry['type']))
        return settings_actual

    def delete(self, request, *args, **kwargs):
        if not request.user.can_access(self.model, 'delete', None):
            raise PermissionDenied()
        TowerSettings.objects.all().delete()
        return Response()

class SettingsReset(APIView):

    view_name = "Reset a settings value"
    new_in_300 = True

    def post(self, request):
        # NOTE: Extend more with user settings
        if not request.user.can_access(TowerSettings, 'delete', None):
            raise PermissionDenied()
        settings_key = request.data.get('key', None)
        if settings_key is not None:
            TowerSettings.objects.filter(key=settings_key).delete()
        return Response(status=status.HTTP_204_NO_CONTENT)


class RoleList(ListAPIView):

    model = Role
    serializer_class = RoleSerializer
    permission_classes = (IsAuthenticated,)
    new_in_300 = True

    def get_queryset(self):
        return Role.visible_roles(self.request.user)


class RoleDetail(RetrieveAPIView):

    model = Role
    serializer_class = RoleSerializer
    new_in_300 = True


class RoleUsersList(SubListCreateAttachDetachAPIView):

    model = User
    serializer_class = UserSerializer
    parent_model = Role
    relationship = 'members'
    new_in_300 = True

    def get_queryset(self):
        role = self.get_parent_object()
        self.check_parent_access(role)
        return role.members.all()

    def post(self, request, *args, **kwargs):
        # Forbid implicit user creation here
        sub_id = request.data.get('id', None)
        if not sub_id:
            data = dict(msg="User 'id' field is missing.")
            return Response(data, status=status.HTTP_400_BAD_REQUEST)

        user = get_object_or_400(User, pk=sub_id)
        role = self.get_parent_object()
        if role == self.request.user.admin_role:
            raise PermissionDenied('You may not perform any action with your own admin_role.')

        user_content_type = ContentType.objects.get_for_model(User)
        if role.content_type == user_content_type:
            raise PermissionDenied('You may not change the membership of a users admin_role')

        credential_content_type = ContentType.objects.get_for_model(Credential)
        if role.content_type == credential_content_type:
            if role.content_object.organization and user not in role.content_object.organization.member_role:
                data = dict(msg="You cannot grant credential access to a user not in the credentials' organization")
                return Response(data, status=status.HTTP_400_BAD_REQUEST)

            if not role.content_object.organization and not request.user.is_superuser:
                data = dict(msg="You cannot grant private credential access to another user")
                return Response(data, status=status.HTTP_400_BAD_REQUEST)

        return super(RoleUsersList, self).post(request, *args, **kwargs)


class RoleTeamsList(SubListAPIView):

    model = Team
    serializer_class = TeamSerializer
    parent_model = Role
    relationship = 'member_role.parents'
    permission_classes = (IsAuthenticated,)
    new_in_300 = True

    def get_queryset(self):
        role = self.get_parent_object()
        self.check_parent_access(role)
        return Team.objects.filter(member_role__children=role)

    def post(self, request, pk, *args, **kwargs):
        # Forbid implicit team creation here
        sub_id = request.data.get('id', None)
        if not sub_id:
            data = dict(msg="Team 'id' field is missing.")
            return Response(data, status=status.HTTP_400_BAD_REQUEST)

        team = get_object_or_400(Team, pk=sub_id)
        role = Role.objects.get(pk=self.kwargs['pk'])

        organization_content_type = ContentType.objects.get_for_model(Organization)
        if role.content_type == organization_content_type:
            data = dict(msg="You cannot assign an Organization role as a child role for a Team.")
            return Response(data, status=status.HTTP_400_BAD_REQUEST)

        credential_content_type = ContentType.objects.get_for_model(Credential)
        if role.content_type == credential_content_type:
            if not role.content_object.organization or role.content_object.organization.id != team.organization.id:
                data = dict(msg="You cannot grant credential access to a team when the Organization field isn't set, or belongs to a different organization")
                return Response(data, status=status.HTTP_400_BAD_REQUEST)

        action = 'attach'
        if request.data.get('disassociate', None):
            action = 'unattach'
        if not request.user.can_access(self.parent_model, action, role, team,
                                       self.relationship, request.data,
                                       skip_sub_obj_read_check=False):
            raise PermissionDenied()
        if request.data.get('disassociate', None):
            team.member_role.children.remove(role)
        else:
            team.member_role.children.add(role)
        return Response(status=status.HTTP_204_NO_CONTENT)


class RoleParentsList(SubListAPIView):

    model = Role
    serializer_class = RoleSerializer
    parent_model = Role
    relationship = 'parents'
    permission_classes = (IsAuthenticated,)
    new_in_300 = True

    def get_queryset(self):
        role = Role.objects.get(pk=self.kwargs['pk'])
        return Role.filter_visible_roles(self.request.user, role.parents.all())


class RoleChildrenList(SubListAPIView):

    model = Role
    serializer_class = RoleSerializer
    parent_model = Role
    relationship = 'children'
    permission_classes = (IsAuthenticated,)
    new_in_300 = True

    def get_queryset(self):
        role = Role.objects.get(pk=self.kwargs['pk'])
        return Role.filter_visible_roles(self.request.user, role.children.all())



# Create view functions for all of the class-based views to simplify inclusion
# in URL patterns and reverse URL lookups, converting CamelCase names to
# lowercase_with_underscore (e.g. MyView.as_view() becomes my_view).
this_module = sys.modules[__name__]
for attr, value in locals().items():
    if isinstance(value, type) and issubclass(value, APIView):
        name = camelcase_to_underscore(attr)
        view = value.as_view()
        setattr(this_module, name, view)<|MERGE_RESOLUTION|>--- conflicted
+++ resolved
@@ -1165,11 +1165,8 @@
 
     model = User
     serializer_class = UserSerializer
-<<<<<<< HEAD
     capabilities_prefetch = ['admin']
-=======
     permission_classes = (UserPermission,)
->>>>>>> 7e7bd766
 
     def post(self, request, *args, **kwargs):
         ret = super(UserList, self).post( request, *args, **kwargs)
