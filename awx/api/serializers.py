# Copyright (c) 2015 Ansible, Inc.
# All Rights Reserved.

# Python
import copy
import json
import re
import logging
from collections import OrderedDict
from dateutil import rrule

# PyYAML
import yaml

# Django
from django.conf import settings
from django.contrib.auth import authenticate
from django.contrib.auth.models import User
from django.contrib.contenttypes.models import ContentType
from django.core.urlresolvers import reverse
from django.core.exceptions import ObjectDoesNotExist, ValidationError as DjangoValidationError
from django.db import models
# from django.utils.translation import ugettext_lazy as _
from django.utils.encoding import force_text
from django.utils.text import capfirst

# Django REST Framework
from rest_framework.exceptions import ValidationError
from rest_framework import fields
from rest_framework import serializers
from rest_framework import validators
from rest_framework.utils.serializer_helpers import ReturnList

# Django-Polymorphic
from polymorphic import PolymorphicModel

# AWX
from awx.main.constants import SCHEDULEABLE_PROVIDERS
from awx.main.models import * # noqa
from awx.main.fields import ImplicitRoleField
from awx.main.utils import get_type_for_model, get_model_for_type, build_url, timestamp_apiformat, camelcase_to_underscore
from awx.main.redact import REPLACE_STR
from awx.main.conf import tower_settings

from awx.api.license import feature_enabled
from awx.api.fields import BooleanNullField, CharNullField, ChoiceNullField, EncryptedPasswordField, VerbatimField

logger = logging.getLogger('awx.api.serializers')

# Fields that should be summarized regardless of object type.
DEFAULT_SUMMARY_FIELDS = ('id', 'name', 'description')# , 'created_by', 'modified_by')#, 'type')

# Keys are fields (foreign keys) where, if found on an instance, summary info
# should be added to the serialized data.  Values are a tuple of field names on
# the related object to include in the summary data (if the field is present on
# the related object).
SUMMARIZABLE_FK_FIELDS = {
    'organization': DEFAULT_SUMMARY_FIELDS,
    'user': ('id', 'username', 'first_name', 'last_name'),
    'team': DEFAULT_SUMMARY_FIELDS,
    'inventory': DEFAULT_SUMMARY_FIELDS + ('has_active_failures',
                                           'total_hosts',
                                           'hosts_with_active_failures',
                                           'total_groups',
                                           'groups_with_active_failures',
                                           'has_inventory_sources',
                                           'total_inventory_sources',
                                           'inventory_sources_with_failures'),
    'host': DEFAULT_SUMMARY_FIELDS + ('has_active_failures',
                                      'has_inventory_sources'),
    'group': DEFAULT_SUMMARY_FIELDS + ('has_active_failures',
                                       'total_hosts',
                                       'hosts_with_active_failures',
                                       'total_groups',
                                       'groups_with_active_failures',
                                       'has_inventory_sources'),
    'project': DEFAULT_SUMMARY_FIELDS + ('status',),
    'credential': DEFAULT_SUMMARY_FIELDS + ('kind', 'cloud'),
    'cloud_credential': DEFAULT_SUMMARY_FIELDS + ('kind', 'cloud'),
    'permission': DEFAULT_SUMMARY_FIELDS,
    'job': DEFAULT_SUMMARY_FIELDS + ('status', 'failed',),
    'job_template': DEFAULT_SUMMARY_FIELDS,
    'schedule': DEFAULT_SUMMARY_FIELDS + ('next_run',),
    'unified_job_template': DEFAULT_SUMMARY_FIELDS + ('unified_job_type',),
    'last_job': DEFAULT_SUMMARY_FIELDS + ('finished', 'status', 'failed', 'license_error'),
    'last_job_host_summary': DEFAULT_SUMMARY_FIELDS + ('failed',),
    'last_update': DEFAULT_SUMMARY_FIELDS + ('status', 'failed', 'license_error'),
    'current_update': DEFAULT_SUMMARY_FIELDS + ('status', 'failed', 'license_error'),
    'current_job': DEFAULT_SUMMARY_FIELDS + ('status', 'failed', 'license_error'),
    'inventory_source': ('source', 'last_updated', 'status'),
    'source_script': ('name', 'description'),
}


def reverse_gfk(content_object):
    '''
    Computes a reverse for a GenericForeignKey field.

    Returns a dictionary of the form
        { '<type>': reverse(<type detail>) }
    for example
        { 'organization': '/api/v1/organizations/1/' }
    '''
    if content_object is None or not hasattr(content_object, 'get_absolute_url'):
        return {}

    return {
        camelcase_to_underscore(content_object.__class__.__name__): content_object.get_absolute_url()
    }


class BaseSerializerMetaclass(serializers.SerializerMetaclass):
    '''
    Custom metaclass to enable attribute inheritance from Meta objects on
    serializer base classes.

    Also allows for inheriting or updating field lists from base class(es):

        class Meta:

            # Inherit all fields from base class.
            fields = ('*',)

            # Inherit all fields from base class and add 'foo'.
            fields = ('*', 'foo')

            # Inherit all fields from base class except 'bar'.
            fields = ('*', '-bar')

            # Define fields as 'foo' and 'bar'; ignore base class fields.
            fields = ('foo', 'bar')

            # Extra field kwargs dicts are also merged from base classes.
            extra_kwargs = {
                'foo': {'required': True},
                'bar': {'read_only': True},
            }

            # If a subclass were to define extra_kwargs as:
            extra_kwargs = {
                'foo': {'required': False, 'default': ''},
                'bar': {'label': 'New Label for Bar'},
            }

            # The resulting value of extra_kwargs would be:
            extra_kwargs = {
                'foo': {'required': False, 'default': ''},
                'bar': {'read_only': True, 'label': 'New Label for Bar'},
            }

            # Extra field kwargs cannot be removed in subclasses, only replaced.

    '''

    @staticmethod
    def _is_list_of_strings(x):
        return isinstance(x, (list, tuple)) and all([isinstance(y, basestring) for y in x])

    @staticmethod
    def _is_extra_kwargs(x):
        return isinstance(x, dict) and all([isinstance(k, basestring) and isinstance(v, dict) for k,v in x.items()])

    @classmethod
    def _update_meta(cls, base, meta, other=None):
        for attr in dir(other):
            if attr.startswith('_'):
                continue
            val = getattr(other, attr)
            meta_val = getattr(meta, attr, None)
            # Special handling for lists/tuples of strings (field names).
            if cls._is_list_of_strings(val) and cls._is_list_of_strings(meta_val or []):
                meta_val = meta_val or []
                new_vals = []
                except_vals = []
                if base: # Merge values from all bases.
                    new_vals.extend([x for x in meta_val])
                for v in val:
                    if not base and v == '*': # Inherit all values from previous base(es).
                        new_vals.extend([x for x in meta_val])
                    elif not base and v.startswith('-'): # Except these values.
                        except_vals.append(v[1:])
                    else:
                        new_vals.append(v)
                val = []
                for v in new_vals:
                    if v not in except_vals and v not in val:
                        val.append(v)
                val = tuple(val)
            # Merge extra_kwargs dicts from base classes.
            elif cls._is_extra_kwargs(val) and cls._is_extra_kwargs(meta_val or {}):
                meta_val = meta_val or {}
                new_val = {}
                if base:
                    for k,v in meta_val.items():
                        new_val[k] = copy.deepcopy(v)
                for k,v in val.items():
                    new_val.setdefault(k, {}).update(copy.deepcopy(v))
                val = new_val
            # Any other values are copied in case they are mutable objects.
            else:
                val = copy.deepcopy(val)
            setattr(meta, attr, val)

    def __new__(cls, name, bases, attrs):
        meta = type('Meta', (object,), {})
        for base in bases[::-1]:
            cls._update_meta(base, meta, getattr(base, 'Meta', None))
        cls._update_meta(None, meta, attrs.get('Meta', meta))
        attrs['Meta'] = meta
        return super(BaseSerializerMetaclass, cls).__new__(cls, name, bases, attrs)


class BaseSerializer(serializers.ModelSerializer):

    __metaclass__ = BaseSerializerMetaclass

    class Meta:
        fields = ('id', 'type', 'url', 'related', 'summary_fields', 'created',
                  'modified', 'name', 'description')
        summary_fields = () # FIXME: List of field names from this serializer that should be used when included as part of another's summary_fields.
        summarizable_fields = () # FIXME: List of field names on this serializer that should be included in summary_fields.

    # add the URL and related resources
    type           = serializers.SerializerMethodField()
    url            = serializers.SerializerMethodField()
    related        = serializers.SerializerMethodField('_get_related')
    summary_fields = serializers.SerializerMethodField('_get_summary_fields')

    # make certain fields read only
    created       = serializers.SerializerMethodField()
    modified      = serializers.SerializerMethodField()


    def get_type(self, obj):
        return get_type_for_model(self.Meta.model)

    def get_types(self):
        return [self.get_type(None)]

    def get_type_choices(self):
        type_name_map = {
            'job': 'Playbook Run',
            'ad_hoc_command': 'Command',
            'project_update': 'SCM Update',
            'inventory_update': 'Inventory Sync',
            'system_job': 'Management Job',
        }
        choices = []
        for t in self.get_types():
            name = type_name_map.get(t, force_text(get_model_for_type(t)._meta.verbose_name).title())
            choices.append((t, name))
        return choices

    def get_url(self, obj):
        if obj is None or not hasattr(obj, 'get_absolute_url'):
            return ''
        elif isinstance(obj, User):
            return reverse('api:user_detail', args=(obj.pk,))
        else:
            return obj.get_absolute_url()

    def _get_related(self, obj):
        return {} if obj is None else self.get_related(obj)

    def get_related(self, obj):
        res = OrderedDict()
        if getattr(obj, 'created_by', None):
            res['created_by'] = reverse('api:user_detail', args=(obj.created_by.pk,))
        if getattr(obj, 'modified_by', None):
            res['modified_by'] = reverse('api:user_detail', args=(obj.modified_by.pk,))
        return res

    def _get_summary_fields(self, obj):
        return {} if obj is None else self.get_summary_fields(obj)

    def get_summary_fields(self, obj):
        # Return values for certain fields on related objects, to simplify
        # displaying lists of items without additional API requests.
        summary_fields = OrderedDict()
        for fk, related_fields in SUMMARIZABLE_FK_FIELDS.items():
            try:
                # A few special cases where we don't want to access the field
                # because it results in additional queries.
                if fk == 'job' and isinstance(obj, UnifiedJob):
                    continue
                if fk == 'project' and isinstance(obj, InventorySource):
                    continue

                fkval = getattr(obj, fk, None)
                if fkval is None:
                    continue
                if fkval == obj:
                    continue
                summary_fields[fk] = OrderedDict()
                for field in related_fields:
                    fval = getattr(fkval, field, None)
                    if fval is None and field == 'type':
                        if isinstance(fkval, PolymorphicModel):
                            fkval = fkval.get_real_instance()
                        fval = get_type_for_model(fkval)
                    elif fval is None and field == 'unified_job_type' and isinstance(fkval, UnifiedJobTemplate):
                        fkval = fkval.get_real_instance()
                        fval = get_type_for_model(fkval._get_unified_job_class())
                    if fval is not None:
                        summary_fields[fk][field] = fval
            # Can be raised by the reverse accessor for a OneToOneField.
            except ObjectDoesNotExist:
                pass
        if getattr(obj, 'created_by', None):
            summary_fields['created_by'] = OrderedDict()
            for field in SUMMARIZABLE_FK_FIELDS['user']:
                summary_fields['created_by'][field] = getattr(obj.created_by, field)
        if getattr(obj, 'modified_by', None):
            summary_fields['modified_by'] = OrderedDict()
            for field in SUMMARIZABLE_FK_FIELDS['user']:
                summary_fields['modified_by'][field] = getattr(obj.modified_by, field)

        # RBAC summary fields
        request = self.context.get('request', None)
        if request and isinstance(obj, ResourceMixin) and request.user.is_authenticated():
            summary_fields['permissions'] = obj.get_permissions(request.user)
        roles = {}
        for field in obj._meta.get_fields():
            if type(field) is ImplicitRoleField:
                role = getattr(obj, field.name)
                #roles[field.name] = RoleSerializer(data=role).to_representation(role)
                roles[field.name] = {
                    'id': role.id,
                    'name': role.name,
                    'description': role.description,
                    'url': role.get_absolute_url(),
                }
        if len(roles) > 0:
            summary_fields['roles'] = roles
        return summary_fields

    def get_created(self, obj):
        if obj is None:
            return None
        elif isinstance(obj, User):
            return obj.date_joined
        else:
            return obj.created

    def get_modified(self, obj):
        if obj is None:
            return None
        elif isinstance(obj, User):
            return obj.last_login # Not actually exposed for User.
        else:
            return obj.modified

    def build_standard_field(self, field_name, model_field):
        # DRF 3.3 serializers.py::build_standard_field() -> utils/field_mapping.py::get_field_kwargs() short circuits
        # when a Model's editable field is set to False. The short circuit skips choice rendering.
        #
        # This logic is to force rendering choice's on an uneditable field.
        # Note: Consider expanding this rendering for more than just choices fields
        # Note: This logic works in conjuction with
        if hasattr(model_field, 'choices') and model_field.choices:
            was_editable = model_field.editable
            model_field.editable = True

        field_class, field_kwargs = super(BaseSerializer, self).build_standard_field(field_name, model_field)
        if hasattr(model_field, 'choices') and model_field.choices:
            model_field.editable = was_editable
            if was_editable is False:
                field_kwargs['read_only'] = True

        # Pass model field default onto the serializer field if field is not read-only.
        if model_field.has_default() and not field_kwargs.get('read_only', False):
            field_kwargs['default'] = field_kwargs['initial'] = model_field.get_default()

        # Enforce minimum value of 0 for PositiveIntegerFields.
        if isinstance(model_field, (models.PositiveIntegerField, models.PositiveSmallIntegerField)) and 'choices' not in field_kwargs:
            field_kwargs['min_value'] = 0

        # Use custom boolean field that allows null and empty string as False values.
        if isinstance(model_field, models.BooleanField) and not field_kwargs.get('read_only', False):
            field_class = BooleanNullField

        # Use custom char or choice field that coerces null to an empty string.
        if isinstance(model_field, (models.CharField, models.TextField)) and not field_kwargs.get('read_only', False):
            if 'choices' in field_kwargs:
                field_class = ChoiceNullField
            else:
                field_class = CharNullField

        # Update verbosity choices from settings (for job templates, jobs, ad hoc commands).
        if field_name == 'verbosity' and 'choices' in field_kwargs:
            field_kwargs['choices'] = getattr(settings, 'VERBOSITY_CHOICES', field_kwargs['choices'])

        # Update the message used for the unique validator to use capitalized
        # verbose name; keeps unique message the same as with DRF 2.x.
        opts = self.Meta.model._meta.concrete_model._meta
        for validator in field_kwargs.get('validators', []):
            if isinstance(validator, validators.UniqueValidator):
                unique_error_message = model_field.error_messages.get('unique', None)
                if unique_error_message:
                    unique_error_message = unique_error_message % {
                        'model_name': capfirst(opts.verbose_name),
                        'field_label': capfirst(model_field.verbose_name),
                    }
                    validator.message = unique_error_message

        return field_class, field_kwargs

    def build_relational_field(self, field_name, relation_info):
        field_class, field_kwargs = super(BaseSerializer, self).build_relational_field(field_name, relation_info)
        # Don't include choices for foreign key fields.
        field_kwargs.pop('choices', None)
        return field_class, field_kwargs

    def get_unique_together_validators(self):
        # Allow the model's full_clean method to handle the unique together validation.
        return []

    def run_validation(self, data=fields.empty):
        try:
            return super(BaseSerializer, self).run_validation(data)
        except ValidationError as exc:
            # Avoid bug? in DRF if exc.detail happens to be a list instead of a dict.
            raise ValidationError(detail=serializers.get_validation_error_detail(exc))

    def get_validation_exclusions(self, obj=None):
        # Borrowed from DRF 2.x - return model fields that should be excluded
        # from model validation.
        cls = self.Meta.model
        opts = cls._meta.concrete_model._meta
        exclusions = [field.name for field in opts.fields + opts.many_to_many]
        for field_name, field in self.fields.items():
            field_name = field.source or field_name
            if field_name not in exclusions:
                continue
            if field.read_only:
                continue
            if isinstance(field, serializers.Serializer):
                continue
            exclusions.remove(field_name)
        return exclusions

    def validate(self, attrs):
        attrs = super(BaseSerializer, self).validate(attrs)
        try:
            # Create/update a model instance and run it's full_clean() method to
            # do any validation implemented on the model class.
            exclusions = self.get_validation_exclusions(self.instance)
            obj = self.instance or self.Meta.model()
            for k,v in attrs.items():
                if k not in exclusions:
                    setattr(obj, k, v)
            obj.full_clean(exclude=exclusions)
            # full_clean may modify values on the instance; copy those changes
            # back to attrs so they are saved.
            for k in attrs.keys():
                if k not in exclusions:
                    attrs[k] = getattr(obj, k)
        except DjangoValidationError as exc:
            # DjangoValidationError may contain a list or dict; normalize into a
            # dict where the keys are the field name and the values are a list
            # of error messages, then raise as a DRF ValidationError.  DRF would
            # normally convert any DjangoValidationError to a non-field specific
            # error message; here we preserve field-specific errors raised from
            # the model's full_clean method.
            d = exc.update_error_dict({})
            for k,v in d.items():
                v = v if isinstance(v, list) else [v]
                v2 = []
                for e in v:
                    if isinstance(e, DjangoValidationError):
                        v2.extend(list(e))
                    elif isinstance(e, list):
                        v2.extend(e)
                    else:
                        v2.append(e)
                d[k] = map(force_text, v2)
            raise ValidationError(d)
        return attrs


class EmptySerializer(serializers.Serializer):
    pass

class BaseFactSerializer(BaseSerializer):

    __metaclass__ = BaseSerializerMetaclass

    def get_fields(self):
        ret = super(BaseFactSerializer, self).get_fields()
        if 'module' in ret:
            # TODO: the values_list may pull in a LOT of entries before the distinct is called
            modules = Fact.objects.all().values_list('module', flat=True).distinct()
            choices = [(o, o.title()) for o in modules]
            ret['module'] = serializers.ChoiceField(choices=choices, read_only=True, required=False)
        return ret

class UnifiedJobTemplateSerializer(BaseSerializer):

    class Meta:
        model = UnifiedJobTemplate
        fields = ('*', 'last_job_run', 'last_job_failed', 'has_schedules',
                  'next_job_run', 'status')

    def get_related(self, obj):
        res = super(UnifiedJobTemplateSerializer, self).get_related(obj)
        if obj.current_job:
            res['current_job'] = obj.current_job.get_absolute_url()
        if obj.last_job:
            res['last_job'] = obj.last_job.get_absolute_url()
        if obj.next_schedule:
            res['next_schedule'] = obj.next_schedule.get_absolute_url()
        return res

    def get_types(self):
        if type(self) is UnifiedJobTemplateSerializer:
            return ['project', 'inventory_source', 'job_template', 'system_job_template']
        else:
            return super(UnifiedJobTemplateSerializer, self).get_types()

    def to_representation(self, obj):
        serializer_class = None
        if type(self) is UnifiedJobTemplateSerializer:
            if isinstance(obj, Project):
                serializer_class = ProjectSerializer
            elif isinstance(obj, InventorySource):
                serializer_class = InventorySourceSerializer
            elif isinstance(obj, JobTemplate):
                serializer_class = JobTemplateSerializer
        if serializer_class:
            serializer = serializer_class(instance=obj)
            return serializer.to_representation(obj)
        else:
            return super(UnifiedJobTemplateSerializer, self).to_representation(obj)


class UnifiedJobSerializer(BaseSerializer):

    result_stdout = serializers.SerializerMethodField()

    class Meta:
        model = UnifiedJob
        fields = ('*', 'unified_job_template', 'launch_type', 'status',
                  'failed', 'started', 'finished', 'elapsed', 'job_args',
                  'job_cwd', 'job_env', 'job_explanation', 'result_stdout',
                  'result_traceback')
        extra_kwargs = {
            'unified_job_template': {
                'source': 'unified_job_template_id',
                'label': 'unified job template',
            },
            'job_env': {
                'read_only': True,
                'label': 'job_env',
            }
        }

    def get_types(self):
        if type(self) is UnifiedJobSerializer:
            return ['project_update', 'inventory_update', 'job', 'ad_hoc_command', 'system_job']
        else:
            return super(UnifiedJobSerializer, self).get_types()

    def get_related(self, obj):
        res = super(UnifiedJobSerializer, self).get_related(obj)
        if obj.unified_job_template:
            res['unified_job_template'] = obj.unified_job_template.get_absolute_url()
        if obj.schedule:
            res['schedule'] = obj.schedule.get_absolute_url()
        if isinstance(obj, ProjectUpdate):
            res['stdout'] = reverse('api:project_update_stdout', args=(obj.pk,))
        elif isinstance(obj, InventoryUpdate):
            res['stdout'] = reverse('api:inventory_update_stdout', args=(obj.pk,))
        elif isinstance(obj, Job):
            res['stdout'] = reverse('api:job_stdout', args=(obj.pk,))
        elif isinstance(obj, AdHocCommand):
            res['stdout'] = reverse('api:ad_hoc_command_stdout', args=(obj.pk,))
        return res

    def to_representation(self, obj):
        serializer_class = None
        if type(self) is UnifiedJobSerializer:
            if isinstance(obj, ProjectUpdate):
                serializer_class = ProjectUpdateSerializer
            elif isinstance(obj, InventoryUpdate):
                serializer_class = InventoryUpdateSerializer
            elif isinstance(obj, Job):
                serializer_class = JobSerializer
            elif isinstance(obj, AdHocCommand):
                serializer_class = AdHocCommandSerializer
            elif isinstance(obj, SystemJob):
                serializer_class = SystemJobSerializer
        if serializer_class:
            serializer = serializer_class(instance=obj)
            ret = serializer.to_representation(obj)
        else:
            ret = super(UnifiedJobSerializer, self).to_representation(obj)
        if 'elapsed' in ret:
            ret['elapsed'] = float(ret['elapsed'])
        return ret

    def get_result_stdout(self, obj):
        obj_size = obj.result_stdout_size
        if obj_size > tower_settings.STDOUT_MAX_BYTES_DISPLAY:
            return "Standard Output too large to display (%d bytes), only download supported for sizes over %d bytes" % (obj_size,
                                                                                                                         tower_settings.STDOUT_MAX_BYTES_DISPLAY)
        return obj.result_stdout


class UnifiedJobListSerializer(UnifiedJobSerializer):

    class Meta:
        fields = ('*', '-job_args', '-job_cwd', '-job_env', '-result_traceback', '-result_stdout')

    def get_field_names(self, declared_fields, info):
        field_names = super(UnifiedJobListSerializer, self).get_field_names(declared_fields, info)
        # Meta multiple inheritance and -field_name options don't seem to be
        # taking effect above, so remove the undesired fields here.
        return tuple(x for x in field_names if x not in ('job_args', 'job_cwd', 'job_env', 'result_traceback', 'result_stdout'))

    def get_types(self):
        if type(self) is UnifiedJobListSerializer:
            return ['project_update', 'inventory_update', 'job', 'ad_hoc_command', 'system_job']
        else:
            return super(UnifiedJobListSerializer, self).get_types()

    def to_representation(self, obj):
        serializer_class = None
        if type(self) is UnifiedJobListSerializer:
            if isinstance(obj, ProjectUpdate):
                serializer_class = ProjectUpdateListSerializer
            elif isinstance(obj, InventoryUpdate):
                serializer_class = InventoryUpdateListSerializer
            elif isinstance(obj, Job):
                serializer_class = JobListSerializer
            elif isinstance(obj, AdHocCommand):
                serializer_class = AdHocCommandListSerializer
            elif isinstance(obj, SystemJob):
                serializer_class = SystemJobListSerializer
        if serializer_class:
            serializer = serializer_class(instance=obj)
            ret = serializer.to_representation(obj)
        else:
            ret = super(UnifiedJobListSerializer, self).to_representation(obj)
        if 'elapsed' in ret:
            ret['elapsed'] = float(ret['elapsed'])
        return ret


class UnifiedJobStdoutSerializer(UnifiedJobSerializer):

    result_stdout = serializers.SerializerMethodField()

    class Meta:
        fields = ('result_stdout',)

    def get_result_stdout(self, obj):
        obj_size = obj.result_stdout_size
        if obj_size > tower_settings.STDOUT_MAX_BYTES_DISPLAY:
            return "Standard Output too large to display (%d bytes), only download supported for sizes over %d bytes" % (obj_size,
                                                                                                                         tower_settings.STDOUT_MAX_BYTES_DISPLAY)
        return obj.result_stdout

    def get_types(self):
        if type(self) is UnifiedJobStdoutSerializer:
            return ['project_update', 'inventory_update', 'job', 'ad_hoc_command', 'system_job']
        else:
            return super(UnifiedJobStdoutSerializer, self).get_types()

    # TODO: Needed?
    #def to_representation(self, obj):
    #    ret = super(UnifiedJobStdoutSerializer, self).to_representation(obj)
    #    return ret.get('result_stdout', '')


class UserSerializer(BaseSerializer):

    password = serializers.CharField(required=False, default='', write_only=True,
                                     help_text='Write-only field used to change the password.')
    ldap_dn = serializers.CharField(source='profile.ldap_dn', read_only=True)

    class Meta:
        model = User
        fields = ('*', '-name', '-description', '-modified',
                  '-summary_fields', 'username', 'first_name', 'last_name',
                  'email', 'is_superuser', 'password', 'ldap_dn')

    def to_representation(self, obj):
        ret = super(UserSerializer, self).to_representation(obj)
        ret.pop('password', None)
        if obj:
            ret['auth'] = obj.social_auth.values('provider', 'uid')
        return ret

    def get_validation_exclusions(self, obj=None):
        ret = super(UserSerializer, self).get_validation_exclusions(obj)
        ret.append('password')
        return ret

    def validate_password(self, value):
        if not self.instance and value in (None, ''):
            raise serializers.ValidationError('Password required for new User')
        return value

    def _update_password(self, obj, new_password):
        # For now we're not raising an error, just not saving password for
        # users managed by LDAP who already have an unusable password set.
        if getattr(settings, 'AUTH_LDAP_SERVER_URI', None) and feature_enabled('ldap'):
            try:
                if obj.pk and obj.profile.ldap_dn and not obj.has_usable_password():
                    new_password = None
            except AttributeError:
                pass
        if (getattr(settings, 'SOCIAL_AUTH_GOOGLE_OAUTH2_KEY', None) or
                getattr(settings, 'SOCIAL_AUTH_GITHUB_KEY', None) or
                getattr(settings, 'SOCIAL_AUTH_GITHUB_ORG_KEY', None) or
                getattr(settings, 'SOCIAL_AUTH_GITHUB_TEAM_KEY', None) or
                getattr(settings, 'SOCIAL_AUTH_SAML_ENABLED_IDPS', None)) and obj.social_auth.all():
            new_password = None
        if new_password:
            obj.set_password(new_password)
            obj.save(update_fields=['password'])
        elif not obj.password:
            obj.set_unusable_password()
            obj.save(update_fields=['password'])

    def create(self, validated_data):
        new_password = validated_data.pop('password', None)
        obj = super(UserSerializer, self).create(validated_data)
        self._update_password(obj, new_password)
        return obj

    def update(self, obj, validated_data):
        new_password = validated_data.pop('password', None)
        obj = super(UserSerializer, self).update(obj, validated_data)
        self._update_password(obj, new_password)
        return obj

    def get_related(self, obj):
        res = super(UserSerializer, self).get_related(obj)
        res.update(dict(
            teams                  = reverse('api:user_teams_list',               args=(obj.pk,)),
            organizations          = reverse('api:user_organizations_list',       args=(obj.pk,)),
            admin_of_organizations = reverse('api:user_admin_of_organizations_list', args=(obj.pk,)),
            projects               = reverse('api:user_projects_list',            args=(obj.pk,)),
            credentials            = reverse('api:user_credentials_list',         args=(obj.pk,)),
            roles                  = reverse('api:user_roles_list',               args=(obj.pk,)),
            activity_stream        = reverse('api:user_activity_stream_list',     args=(obj.pk,)),
            access_list            = reverse('api:user_access_list',              args=(obj.pk,)),
        ))
        return res

    def _validate_ldap_managed_field(self, value, field_name):
        if not getattr(settings, 'AUTH_LDAP_SERVER_URI', None) or not feature_enabled('ldap'):
            return value
        try:
            is_ldap_user = bool(self.instance and self.instance.profile.ldap_dn)
        except AttributeError:
            is_ldap_user = False
        if is_ldap_user:
            ldap_managed_fields = ['username']
            ldap_managed_fields.extend(getattr(settings, 'AUTH_LDAP_USER_ATTR_MAP', {}).keys())
            ldap_managed_fields.extend(getattr(settings, 'AUTH_LDAP_USER_FLAGS_BY_GROUP', {}).keys())
            if field_name in ldap_managed_fields:
                if value != getattr(self.instance, field_name):
                    raise serializers.ValidationError('Unable to change %s on user managed by LDAP' % field_name)
        return value

    def validate_username(self, value):
        return self._validate_ldap_managed_field(value, 'username')

    def validate_first_name(self, value):
        return self._validate_ldap_managed_field(value, 'first_name')

    def validate_last_name(self, value):
        return self._validate_ldap_managed_field(value, 'last_name')

    def validate_email(self, value):
        return self._validate_ldap_managed_field(value, 'email')

    def validate_is_superuser(self, value):
        return self._validate_ldap_managed_field(value, 'is_superuser')


class OrganizationSerializer(BaseSerializer):

    class Meta:
        model = Organization
        fields = ('*',)

    def get_related(self, obj):
        res = super(OrganizationSerializer, self).get_related(obj)
        res.update(dict(
            projects    = reverse('api:organization_projects_list',       args=(obj.pk,)),
            inventories = reverse('api:organization_inventories_list',    args=(obj.pk,)),
            users       = reverse('api:organization_users_list',          args=(obj.pk,)),
            admins      = reverse('api:organization_admins_list',         args=(obj.pk,)),
            teams       = reverse('api:organization_teams_list',          args=(obj.pk,)),
            activity_stream = reverse('api:organization_activity_stream_list', args=(obj.pk,)),
            notifiers = reverse('api:organization_notifiers_list', args=(obj.pk,)),
            notifiers_any = reverse('api:organization_notifiers_any_list', args=(obj.pk,)),
            notifiers_success = reverse('api:organization_notifiers_success_list', args=(obj.pk,)),
            notifiers_error = reverse('api:organization_notifiers_error_list', args=(obj.pk,)),
            access_list = reverse('api:organization_access_list',         args=(obj.pk,)),
        ))
        return res

    def get_summary_fields(self, obj):
        summary_dict = super(OrganizationSerializer, self).get_summary_fields(obj)
        counts_dict = self.context.get('related_field_counts', None)
        if counts_dict is not None and summary_dict is not None:
            if obj.id not in counts_dict:
                summary_dict['related_field_counts'] = {
                    'inventories': 0, 'teams': 0, 'users': 0,
                    'job_templates': 0, 'admins': 0, 'projects': 0}
            else:
                summary_dict['related_field_counts'] = counts_dict[obj.id]
        return summary_dict


class ProjectOptionsSerializer(BaseSerializer):

    class Meta:
        fields = ('*', 'local_path', 'scm_type', 'scm_url', 'scm_branch',
                  'scm_clean', 'scm_delete_on_update', 'credential')

    def get_related(self, obj):
        res = super(ProjectOptionsSerializer, self).get_related(obj)
        if obj.credential:
            res['credential'] = reverse('api:credential_detail',
                                        args=(obj.credential.pk,))
        return res

    def validate(self, attrs):
        errors = {}

        # Don't allow assigning a local_path used by another project.
        # Don't allow assigning a local_path when scm_type is set.
        valid_local_paths = Project.get_local_path_choices()
        if self.instance:
            scm_type = attrs.get('scm_type', self.instance.scm_type) or u''
        else:
            scm_type = attrs.get('scm_type', u'') or u''
        if self.instance and not scm_type:
            valid_local_paths.append(self.instance.local_path)
        if scm_type:
            attrs.pop('local_path', None)
        if 'local_path' in attrs and attrs['local_path'] not in valid_local_paths:
            errors['local_path'] = 'Invalid path choice'

        if errors:
            raise serializers.ValidationError(errors)

        return super(ProjectOptionsSerializer, self).validate(attrs)

    def to_representation(self, obj):
        ret = super(ProjectOptionsSerializer, self).to_representation(obj)
        if obj is not None and 'credential' in ret and not obj.credential:
            ret['credential'] = None
        return ret


class ProjectSerializer(UnifiedJobTemplateSerializer, ProjectOptionsSerializer):

    status = serializers.ChoiceField(choices=Project.PROJECT_STATUS_CHOICES, read_only=True)
    last_update_failed = serializers.BooleanField(read_only=True)
    last_updated = serializers.DateTimeField(read_only=True)

    class Meta:
        model = Project
        fields = ('*', 'organization', 'scm_delete_on_next_update', 'scm_update_on_launch',
                  'scm_update_cache_timeout') + \
                 ('last_update_failed', 'last_updated')  # Backwards compatibility
        read_only_fields = ('scm_delete_on_next_update',)

    def get_related(self, obj):
        res = super(ProjectSerializer, self).get_related(obj)
        res.update(dict(
            teams = reverse('api:project_teams_list', args=(obj.pk,)),
            playbooks = reverse('api:project_playbooks', args=(obj.pk,)),
            update = reverse('api:project_update_view', args=(obj.pk,)),
            project_updates = reverse('api:project_updates_list', args=(obj.pk,)),
            schedules = reverse('api:project_schedules_list', args=(obj.pk,)),
            activity_stream = reverse('api:project_activity_stream_list', args=(obj.pk,)),
            notifiers_any = reverse('api:project_notifiers_any_list', args=(obj.pk,)),
            notifiers_success = reverse('api:project_notifiers_success_list', args=(obj.pk,)),
            notifiers_error = reverse('api:project_notifiers_error_list', args=(obj.pk,)),
            access_list = reverse('api:project_access_list', args=(obj.pk,)),
        ))
        if obj.organization:
            res['organization'] = reverse('api:organization_detail',
                                          args=(obj.organization.pk,))
        # Backwards compatibility.
        if obj.current_update:
            res['current_update'] = reverse('api:project_update_detail',
                                            args=(obj.current_update.pk,))
        if obj.last_update:
            res['last_update'] = reverse('api:project_update_detail',
                                         args=(obj.last_update.pk,))
        return res

    def validate(self, attrs):
        if 'organization' not in attrs or type(attrs['organization']) is not Organization:
            raise serializers.ValidationError('Missing organization')
        return super(ProjectSerializer, self).validate(attrs)



class ProjectPlaybooksSerializer(ProjectSerializer):

    playbooks = serializers.ReadOnlyField(help_text='Array of playbooks available within this project.')

    class Meta:
        model = Project
        fields = ('playbooks',)

    @property
    def data(self):
        ret = super(ProjectPlaybooksSerializer, self).data
        ret = ret.get('playbooks', [])
        return ReturnList(ret, serializer=self)


class ProjectUpdateViewSerializer(ProjectSerializer):

    can_update = serializers.BooleanField(read_only=True)

    class Meta:
        fields = ('can_update',)


class ProjectUpdateSerializer(UnifiedJobSerializer, ProjectOptionsSerializer):

    class Meta:
        model = ProjectUpdate
        fields = ('*', 'project')

    def get_related(self, obj):
        res = super(ProjectUpdateSerializer, self).get_related(obj)
        res.update(dict(
            project = reverse('api:project_detail', args=(obj.project.pk,)),
            cancel = reverse('api:project_update_cancel', args=(obj.pk,)),
            notifications = reverse('api:project_update_notifications_list', args=(obj.pk,)),
        ))
        return res


class ProjectUpdateListSerializer(ProjectUpdateSerializer, UnifiedJobListSerializer):

    pass


class ProjectUpdateCancelSerializer(ProjectUpdateSerializer):

    can_cancel = serializers.BooleanField(read_only=True)

    class Meta:
        fields = ('can_cancel',)


class BaseSerializerWithVariables(BaseSerializer):

    def validate_variables(self, value):
        try:
            json.loads(value.strip() or '{}')
        except ValueError:
            try:
                yaml.safe_load(value)
            except yaml.YAMLError:
                raise serializers.ValidationError('Must be valid JSON or YAML')
        return value


class InventorySerializer(BaseSerializerWithVariables):

    class Meta:
        model = Inventory
        fields = ('*', 'organization', 'variables', 'has_active_failures',
                  'total_hosts', 'hosts_with_active_failures', 'total_groups',
                  'groups_with_active_failures', 'has_inventory_sources',
                  'total_inventory_sources', 'inventory_sources_with_failures')

    def get_related(self, obj):
        res = super(InventorySerializer, self).get_related(obj)
        res.update(dict(
            hosts         = reverse('api:inventory_hosts_list',        args=(obj.pk,)),
            groups        = reverse('api:inventory_groups_list',       args=(obj.pk,)),
            root_groups   = reverse('api:inventory_root_groups_list',  args=(obj.pk,)),
            variable_data = reverse('api:inventory_variable_data',     args=(obj.pk,)),
            script        = reverse('api:inventory_script_view',       args=(obj.pk,)),
            tree          = reverse('api:inventory_tree_view',         args=(obj.pk,)),
            inventory_sources = reverse('api:inventory_inventory_sources_list', args=(obj.pk,)),
            activity_stream = reverse('api:inventory_activity_stream_list', args=(obj.pk,)),
            job_templates = reverse('api:inventory_job_template_list', args=(obj.pk,)),
            scan_job_templates = reverse('api:inventory_scan_job_template_list', args=(obj.pk,)),
            ad_hoc_commands = reverse('api:inventory_ad_hoc_commands_list', args=(obj.pk,)),
            access_list = reverse('api:inventory_access_list',         args=(obj.pk,)),
            #single_fact = reverse('api:inventory_single_fact_view', args=(obj.pk,)),
        ))
        if obj.organization:
            res['organization'] = reverse('api:organization_detail', args=(obj.organization.pk,))
        return res

    def to_representation(self, obj):
        ret = super(InventorySerializer, self).to_representation(obj)
        if obj is not None and 'organization' in ret and not obj.organization:
            ret['organization'] = None
        return ret


class InventoryDetailSerializer(InventorySerializer):

    class Meta:
        fields = ('*', 'can_run_ad_hoc_commands')

    can_run_ad_hoc_commands = serializers.SerializerMethodField()

    def get_can_run_ad_hoc_commands(self, obj):
        view = self.context.get('view', None)
        return bool(obj and view and view.request and view.request.user and view.request.user.can_access(Inventory, 'run_ad_hoc_commands', obj))


class InventoryScriptSerializer(InventorySerializer):

    class Meta:
        fields = ()


class HostSerializer(BaseSerializerWithVariables):

    class Meta:
        model = Host
        fields = ('*', 'inventory', 'enabled', 'instance_id', 'variables',
                  'has_active_failures', 'has_inventory_sources', 'last_job',
                  'last_job_host_summary')
        read_only_fields = ('last_job', 'last_job_host_summary')

    def build_relational_field(self, field_name, relation_info):
        field_class, field_kwargs = super(HostSerializer, self).build_relational_field(field_name, relation_info)
        # Inventory is read-only unless creating a new host.
        if self.instance and field_name == 'inventory':
            field_kwargs['read_only'] = True
            field_kwargs.pop('queryset', None)
        return field_class, field_kwargs

    def get_related(self, obj):
        res = super(HostSerializer, self).get_related(obj)
        res.update(dict(
            variable_data = reverse('api:host_variable_data',   args=(obj.pk,)),
            groups        = reverse('api:host_groups_list',     args=(obj.pk,)),
            all_groups    = reverse('api:host_all_groups_list', args=(obj.pk,)),
            job_events    = reverse('api:host_job_events_list',  args=(obj.pk,)),
            job_host_summaries = reverse('api:host_job_host_summaries_list', args=(obj.pk,)),
            activity_stream = reverse('api:host_activity_stream_list', args=(obj.pk,)),
            inventory_sources = reverse('api:host_inventory_sources_list', args=(obj.pk,)),
            ad_hoc_commands = reverse('api:host_ad_hoc_commands_list', args=(obj.pk,)),
            ad_hoc_command_events = reverse('api:host_ad_hoc_command_events_list', args=(obj.pk,)),
            fact_versions = reverse('api:host_fact_versions_list', args=(obj.pk,)),
            #single_fact = reverse('api:host_single_fact_view', args=(obj.pk,)),
        ))
        if obj.inventory:
            res['inventory'] = reverse('api:inventory_detail', args=(obj.inventory.pk,))
        if obj.last_job:
            res['last_job'] = reverse('api:job_detail', args=(obj.last_job.pk,))
        if obj.last_job_host_summary:
            res['last_job_host_summary'] = reverse('api:job_host_summary_detail', args=(obj.last_job_host_summary.pk,))
        return res

    def get_summary_fields(self, obj):
        d = super(HostSerializer, self).get_summary_fields(obj)
        try:
            d['last_job']['job_template_id'] = obj.last_job.job_template.id
            d['last_job']['job_template_name'] = obj.last_job.job_template.name
        except (KeyError, AttributeError):
            pass
        d.update({'recent_jobs': [{
            'id': j.job.id,
            'name': j.job.job_template.name if j.job.job_template is not None else "",
            'status': j.job.status,
            'finished': j.job.finished,
        } for j in obj.job_host_summaries.select_related('job__job_template').order_by('-created')[:5]]})
        return d

    def _get_host_port_from_name(self, name):
        # Allow hostname (except IPv6 for now) to specify the port # inline.
        port = None
        if name.count(':') == 1:
            name, port = name.split(':')
            try:
                port = int(port)
                if port < 1 or port > 65535:
                    raise ValueError
            except ValueError:
                raise serializers.ValidationError(u'Invalid port specification: %s' % force_text(port))
        return name, port

    def validate_name(self, value):
        name = force_text(value or '')
        # Validate here only, update in main validate method.
        host, port = self._get_host_port_from_name(name)
        return value

    def validate(self, attrs):
        name = force_text(attrs.get('name', self.instance and self.instance.name or ''))
        host, port = self._get_host_port_from_name(name)

        if port:
            attrs['name'] = host
            variables = force_text(attrs.get('variables', self.instance and self.instance.variables or ''))
            try:
                vars_dict = json.loads(variables.strip() or '{}')
                vars_dict['ansible_ssh_port'] = port
                attrs['variables'] = json.dumps(vars_dict)
            except (ValueError, TypeError):
                try:
                    vars_dict = yaml.safe_load(variables)
                    if vars_dict is None:
                        vars_dict = {}
                    vars_dict['ansible_ssh_port'] = port
                    attrs['variables'] = yaml.dump(vars_dict)
                except (yaml.YAMLError, TypeError):
                    raise serializers.ValidationError('Must be valid JSON or YAML')

        return super(HostSerializer, self).validate(attrs)

    def to_representation(self, obj):
        ret = super(HostSerializer, self).to_representation(obj)
        if not obj:
            return ret
        if 'inventory' in ret and not obj.inventory:
            ret['inventory'] = None
        if 'last_job' in ret and not obj.last_job:
            ret['last_job'] = None
        if 'last_job_host_summary' in ret and not obj.last_job_host_summary:
            ret['last_job_host_summary'] = None
        return ret


class GroupSerializer(BaseSerializerWithVariables):

    class Meta:
        model = Group
        fields = ('*', 'inventory', 'variables', 'has_active_failures',
                  'total_hosts', 'hosts_with_active_failures', 'total_groups',
                  'groups_with_active_failures', 'has_inventory_sources')

    def build_relational_field(self, field_name, relation_info):
        field_class, field_kwargs = super(GroupSerializer, self).build_relational_field(field_name, relation_info)
        # Inventory is read-only unless creating a new group.
        if self.instance and field_name == 'inventory':
            field_kwargs['read_only'] = True
            field_kwargs.pop('queryset', None)
        return field_class, field_kwargs

    def get_related(self, obj):
        res = super(GroupSerializer, self).get_related(obj)
        res.update(dict(
            variable_data = reverse('api:group_variable_data',   args=(obj.pk,)),
            hosts         = reverse('api:group_hosts_list',      args=(obj.pk,)),
            potential_children = reverse('api:group_potential_children_list',   args=(obj.pk,)),
            children      = reverse('api:group_children_list',   args=(obj.pk,)),
            all_hosts     = reverse('api:group_all_hosts_list',  args=(obj.pk,)),
            job_events    = reverse('api:group_job_events_list',   args=(obj.pk,)),
            job_host_summaries = reverse('api:group_job_host_summaries_list', args=(obj.pk,)),
            activity_stream = reverse('api:group_activity_stream_list', args=(obj.pk,)),
            inventory_sources = reverse('api:group_inventory_sources_list', args=(obj.pk,)),
            ad_hoc_commands = reverse('api:group_ad_hoc_commands_list', args=(obj.pk,)),
            access_list = reverse('api:group_access_list',         args=(obj.pk,)),
            #single_fact = reverse('api:group_single_fact_view', args=(obj.pk,)),
        ))
        if obj.inventory:
            res['inventory'] = reverse('api:inventory_detail', args=(obj.inventory.pk,))
        if obj.inventory_source:
            res['inventory_source'] = reverse('api:inventory_source_detail', args=(obj.inventory_source.pk,))
        return res

    def validate_name(self, value):
        if value in ('all', '_meta'):
            raise serializers.ValidationError('Invalid group name')
        return value

    def to_representation(self, obj):
        ret = super(GroupSerializer, self).to_representation(obj)
        if obj is not None and 'inventory' in ret and not obj.inventory:
            ret['inventory'] = None
        return ret


class GroupTreeSerializer(GroupSerializer):

    children = serializers.SerializerMethodField('get_children')

    class Meta:
        model = Group
        fields = ('*', 'children')

    def get_children(self, obj):
        if obj is None:
            return {}
        children_qs = obj.children
        children_qs = children_qs.select_related('inventory')
        children_qs = children_qs.prefetch_related('inventory_source')
        return GroupTreeSerializer(children_qs, many=True).data


class BaseVariableDataSerializer(BaseSerializer):

    class Meta:
        fields = ('variables',)

    def to_representation(self, obj):
        if obj is None:
            return {}
        ret = super(BaseVariableDataSerializer, self).to_representation(obj)
        try:
            return json.loads(ret.get('variables', '') or '{}')
        except ValueError:
            return yaml.safe_load(ret.get('variables', ''))

    def to_internal_value(self, data):
        data = {'variables': json.dumps(data)}
        return super(BaseVariableDataSerializer, self).to_internal_value(data)


class InventoryVariableDataSerializer(BaseVariableDataSerializer):

    class Meta:
        model = Inventory


class HostVariableDataSerializer(BaseVariableDataSerializer):

    class Meta:
        model = Host


class GroupVariableDataSerializer(BaseVariableDataSerializer):

    class Meta:
        model = Group

class CustomInventoryScriptSerializer(BaseSerializer):

    class Meta:
        model = CustomInventoryScript
        fields = ('*', "script", "organization")

    def validate_script(self, value):
        if not value.startswith("#!"):
            raise serializers.ValidationError('Script must begin with a hashbang sequence: i.e.... #!/usr/bin/env python')
        return value

    def to_representation(self, obj):
        ret = super(CustomInventoryScriptSerializer, self).to_representation(obj)
        if obj is None:
            return ret
        request = self.context.get('request', None)
        if request is not None and request.user is not None and not request.user.is_superuser:
            ret['script'] = None
        return ret

    def get_related(self, obj):
        res = super(CustomInventoryScriptSerializer, self).get_related(obj)

        if obj.organization:
            res['organization'] = reverse('api:organization_detail', args=(obj.organization.pk,))
        return res


class InventorySourceOptionsSerializer(BaseSerializer):

    class Meta:
        fields = ('*', 'source', 'source_path', 'source_script', 'source_vars', 'credential',
                  'source_regions', 'instance_filters', 'group_by', 'overwrite', 'overwrite_vars')

    def get_related(self, obj):
        res = super(InventorySourceOptionsSerializer, self).get_related(obj)
        if obj.credential:
            res['credential'] = reverse('api:credential_detail',
                                        args=(obj.credential.pk,))
        if obj.source_script:
            res['source_script'] = reverse('api:inventory_script_detail', args=(obj.source_script.pk,))
        return res

    def validate_source_vars(self, value):
        # source_env must be blank, a valid JSON or YAML dict, or ...
        # FIXME: support key=value pairs.
        try:
            json.loads((value or '').strip() or '{}')
            return value
        except ValueError:
            pass
        try:
            yaml.safe_load(value)
            return value
        except yaml.YAMLError:
            pass
        raise serializers.ValidationError('Must be valid JSON or YAML')

    def validate(self, attrs):
        # TODO: Validate source, validate source_regions
        errors = {}

        source = attrs.get('source', self.instance and self.instance.source or '')
        source_script = attrs.get('source_script', self.instance and self.instance.source_script or '')
        if source == 'custom':
            if source_script is None or source_script == '':
                errors['source_script'] = 'source_script must be provided'
            else:
                try:
                    if source_script.organization != self.instance.inventory.organization:
                        errors['source_script'] = 'source_script does not belong to the same organization as the inventory'
                except Exception:
                    # TODO: Log
                    errors['source_script'] = 'source_script doesn\'t exist'

        if errors:
            raise serializers.ValidationError(errors)

        return super(InventorySourceOptionsSerializer, self).validate(attrs)

    def to_representation(self, obj):
        ret = super(InventorySourceOptionsSerializer, self).to_representation(obj)
        if obj is None:
            return ret
        if 'credential' in ret and not obj.credential:
            ret['credential'] = None
        return ret


class InventorySourceSerializer(UnifiedJobTemplateSerializer, InventorySourceOptionsSerializer):

    status = serializers.ChoiceField(choices=InventorySource.INVENTORY_SOURCE_STATUS_CHOICES, read_only=True)
    last_update_failed = serializers.BooleanField(read_only=True)
    last_updated = serializers.DateTimeField(read_only=True)

    class Meta:
        model = InventorySource
        fields = ('*', 'inventory', 'group', 'update_on_launch',
                  'update_cache_timeout') + \
                 ('last_update_failed', 'last_updated') # Backwards compatibility.
        read_only_fields = ('*', 'name', 'inventory', 'group')

    def get_related(self, obj):
        res = super(InventorySourceSerializer, self).get_related(obj)
        res.update(dict(
            update = reverse('api:inventory_source_update_view', args=(obj.pk,)),
            inventory_updates = reverse('api:inventory_source_updates_list', args=(obj.pk,)),
            schedules = reverse('api:inventory_source_schedules_list', args=(obj.pk,)),
            activity_stream = reverse('api:inventory_activity_stream_list', args=(obj.pk,)),
            hosts = reverse('api:inventory_source_hosts_list', args=(obj.pk,)),
            groups = reverse('api:inventory_source_groups_list', args=(obj.pk,)),
            notifiers_any = reverse('api:inventory_source_notifiers_any_list', args=(obj.pk,)),
            notifiers_success = reverse('api:inventory_source_notifiers_success_list', args=(obj.pk,)),
            notifiers_error = reverse('api:inventory_source_notifiers_error_list', args=(obj.pk,)),
        ))
        if obj.inventory:
            res['inventory'] = reverse('api:inventory_detail', args=(obj.inventory.pk,))
        if obj.group:
            res['group'] = reverse('api:group_detail', args=(obj.group.pk,))
        # Backwards compatibility.
        if obj.current_update:
            res['current_update'] = reverse('api:inventory_update_detail',
                                            args=(obj.current_update.pk,))
        if obj.last_update:
            res['last_update'] = reverse('api:inventory_update_detail',
                                         args=(obj.last_update.pk,))
        return res

    def to_representation(self, obj):
        ret = super(InventorySourceSerializer, self).to_representation(obj)
        if obj is None:
            return ret
        if 'inventory' in ret and not obj.inventory:
            ret['inventory'] = None
        if 'group' in ret and not obj.group:
            ret['group'] = None
        return ret


class InventorySourceUpdateSerializer(InventorySourceSerializer):

    can_update = serializers.BooleanField(read_only=True)

    class Meta:
        fields = ('can_update',)


class InventoryUpdateSerializer(UnifiedJobSerializer, InventorySourceOptionsSerializer):

    class Meta:
        model = InventoryUpdate
        fields = ('*', 'inventory_source', 'license_error')

    def get_related(self, obj):
        res = super(InventoryUpdateSerializer, self).get_related(obj)
        res.update(dict(
            inventory_source = reverse('api:inventory_source_detail', args=(obj.inventory_source.pk,)),
            cancel = reverse('api:inventory_update_cancel', args=(obj.pk,)),
            notifications = reverse('api:inventory_update_notifications_list', args=(obj.pk,)),
        ))
        return res


class InventoryUpdateListSerializer(InventoryUpdateSerializer, UnifiedJobListSerializer):

    pass


class InventoryUpdateCancelSerializer(InventoryUpdateSerializer):

    can_cancel = serializers.BooleanField(read_only=True)

    class Meta:
        fields = ('can_cancel',)


class TeamSerializer(BaseSerializer):

    class Meta:
        model = Team
        fields = ('*', 'organization')

    def get_related(self, obj):
        res = super(TeamSerializer, self).get_related(obj)
        res.update(dict(
            projects     = reverse('api:team_projects_list',    args=(obj.pk,)),
            users        = reverse('api:team_users_list',       args=(obj.pk,)),
            credentials  = reverse('api:team_credentials_list', args=(obj.pk,)),
            roles        = reverse('api:team_roles_list',       args=(obj.pk,)),
            activity_stream = reverse('api:team_activity_stream_list', args=(obj.pk,)),
            access_list  = reverse('api:team_access_list',      args=(obj.pk,)),
        ))
        if obj.organization:
            res['organization'] = reverse('api:organization_detail',   args=(obj.organization.pk,))
        return res

    def to_representation(self, obj):
        ret = super(TeamSerializer, self).to_representation(obj)
        if obj is not None and 'organization' in ret and not obj.organization:
            ret['organization'] = None
        return ret



class RoleSerializer(BaseSerializer):

    class Meta:
        model = Role
        fields = ('*',)

    def get_related(self, obj):
        ret = super(RoleSerializer, self).get_related(obj)
        ret['users'] = reverse('api:role_users_list', args=(obj.pk,))
        ret['teams'] = reverse('api:role_teams_list', args=(obj.pk,))
        try:
            if obj.content_object:
                ret.update(reverse_gfk(obj.content_object))
        except AttributeError:
            # AttributeError's happen if our content_object is pointing at
            # a model that no longer exists. This is dirty data and ideally
            # doesn't exist, but in case it does, let's not puke.
            pass
        return ret



class ResourceAccessListElementSerializer(UserSerializer):

    def to_representation(self, user):
        ret = super(ResourceAccessListElementSerializer, self).to_representation(user)
        object_id = self.context['view'].object_id
        obj = self.context['view'].resource_model.objects.get(pk=object_id)

        if 'summary_fields' not in ret:
            ret['summary_fields'] = {}
        ret['summary_fields']['permissions'] = get_user_permissions_on_resource(obj, user)

        def format_role_perm(role):
            role_dict = { 'id': role.id, 'name': role.name, 'description': role.description}
            try:
                role_dict['resource_name'] = role.content_object.name
                role_dict['resource_type'] = role.content_type.name
                role_dict['related'] = reverse_gfk(role.content_object)
            except:
                pass

            return { 'role': role_dict, 'permissions': get_role_permissions_on_resource(obj, role)}

        content_type = ContentType.objects.get_for_model(obj)
        direct_permissive_role_ids = RolePermission.objects.filter(content_type=content_type, object_id=obj.id).values_list('role__id')
        direct_access_roles = user.roles.filter(id__in=direct_permissive_role_ids).all()
        ret['summary_fields']['direct_access'] = [format_role_perm(r) for r in direct_access_roles]

        all_permissive_role_ids = RolePermission.objects.filter(content_type=content_type, object_id=obj.id).values_list('role__ancestors__id')
        indirect_access_roles = user.roles.filter(id__in=all_permissive_role_ids).exclude(id__in=direct_permissive_role_ids).all()
        ret['summary_fields']['indirect_access'] = [format_role_perm(r) for r in indirect_access_roles]
        return ret




class CredentialSerializer(BaseSerializer):

    # FIXME: may want to make some fields filtered based on user accessing

    class Meta:
        model = Credential
        fields = ('*', 'deprecated_user', 'deprecated_team', 'kind', 'cloud', 'host', 'username',
                  'password', 'security_token', 'project', 'domain',
                  'ssh_key_data', 'ssh_key_unlock',
                  'become_method', 'become_username', 'become_password',
                  'vault_password')

    def build_standard_field(self, field_name, model_field):
        field_class, field_kwargs = super(CredentialSerializer, self).build_standard_field(field_name, model_field)
        if field_name in Credential.PASSWORD_FIELDS:
            field_class = EncryptedPasswordField
            field_kwargs['required'] = False
            field_kwargs['default'] = ''
        return field_class, field_kwargs

    def to_representation(self, obj):
        ret = super(CredentialSerializer, self).to_representation(obj)
        if obj is not None and 'deprecated_user' in ret and not obj.deprecated_user:
            ret['deprecated_user'] = None
        if obj is not None and 'deprecated_team' in ret and not obj.deprecated_team:
            ret['deprecated_team'] = None
        return ret

    def validate(self, attrs):
        # Ensure old style assignment for user/team is always None
        attrs['deprecated_user'] = None
        attrs['deprecated_team'] = None

        return super(CredentialSerializer, self).validate(attrs)

    def get_related(self, obj):
        res = super(CredentialSerializer, self).get_related(obj)
        res.update(dict(
            activity_stream = reverse('api:credential_activity_stream_list', args=(obj.pk,)),
            access_list  = reverse('api:credential_access_list',      args=(obj.pk,)),
        ))
        return res


class JobOptionsSerializer(BaseSerializer):

    class Meta:
        fields = ('*', 'job_type', 'inventory', 'project', 'playbook',
                  'credential', 'cloud_credential', 'forks', 'limit',
                  'verbosity', 'extra_vars', 'job_tags',  'force_handlers',
                  'skip_tags', 'start_at_task',)

    def get_related(self, obj):
        res = super(JobOptionsSerializer, self).get_related(obj)
        res['labels'] = reverse('api:job_template_label_list', args=(obj.pk,))
        if obj.inventory:
            res['inventory'] = reverse('api:inventory_detail', args=(obj.inventory.pk,))
        if obj.project:
            res['project'] = reverse('api:project_detail', args=(obj.project.pk,))
        if obj.credential:
            res['credential'] = reverse('api:credential_detail', args=(obj.credential.pk,))
        if obj.cloud_credential:
            res['cloud_credential'] = reverse('api:credential_detail',
                                              args=(obj.cloud_credential.pk,))
        return res

    def to_representation(self, obj):
        ret = super(JobOptionsSerializer, self).to_representation(obj)
        if obj is None:
            return ret
        if 'inventory' in ret and not obj.inventory:
            ret['inventory'] = None
        if 'project' in ret and not obj.project:
            ret['project'] = None
            if 'playbook' in ret:
                ret['playbook'] = ''
        if 'credential' in ret and not obj.credential:
            ret['credential'] = None
        if 'cloud_credential' in ret and not obj.cloud_credential:
            ret['cloud_credential'] = None
        return ret

    def validate(self, attrs):
        if 'project' in self.fields and 'playbook' in self.fields:
            project = attrs.get('project', self.instance and self.instance.project or None)
            playbook = attrs.get('playbook', self.instance and self.instance.playbook or '')
            job_type = attrs.get('job_type', self.instance and self.instance.job_type or None)
            if not project and job_type != PERM_INVENTORY_SCAN:
                raise serializers.ValidationError({'project': 'This field is required.'})
            if project and playbook and force_text(playbook) not in project.playbooks:
                raise serializers.ValidationError({'playbook': 'Playbook not found for project'})
            if project and not playbook:
                raise serializers.ValidationError({'playbook': 'Must select playbook for project'})

        return super(JobOptionsSerializer, self).validate(attrs)


class JobTemplateSerializer(UnifiedJobTemplateSerializer, JobOptionsSerializer):

    status = serializers.ChoiceField(choices=JobTemplate.JOB_TEMPLATE_STATUS_CHOICES, read_only=True, required=False)

    class Meta:
        model = JobTemplate
        fields = ('*', 'host_config_key', 'ask_variables_on_launch', 'survey_enabled', 'become_enabled')

    def get_related(self, obj):
        res = super(JobTemplateSerializer, self).get_related(obj)
        res.update(dict(
            jobs = reverse('api:job_template_jobs_list', args=(obj.pk,)),
            schedules = reverse('api:job_template_schedules_list', args=(obj.pk,)),
            activity_stream = reverse('api:job_template_activity_stream_list', args=(obj.pk,)),
            launch = reverse('api:job_template_launch', args=(obj.pk,)),
            notifiers_any = reverse('api:job_template_notifiers_any_list', args=(obj.pk,)),
            notifiers_success = reverse('api:job_template_notifiers_success_list', args=(obj.pk,)),
            notifiers_error = reverse('api:job_template_notifiers_error_list', args=(obj.pk,)),
            access_list  = reverse('api:job_template_access_list',      args=(obj.pk,)),
            survey_spec = reverse('api:job_template_survey_spec', args=(obj.pk,)),
            labels = reverse('api:job_template_label_list', args=(obj.pk,)),
        ))
        if obj.host_config_key:
            res['callback'] = reverse('api:job_template_callback', args=(obj.pk,))
        return res

    def get_summary_fields(self, obj):
        d = super(JobTemplateSerializer, self).get_summary_fields(obj)
        if obj.survey_spec is not None and ('name' in obj.survey_spec and 'description' in obj.survey_spec):
            d['survey'] = dict(title=obj.survey_spec['name'], description=obj.survey_spec['description'])
        request = self.context.get('request', None)
        if request is not None and request.user is not None and obj.inventory is not None and obj.project is not None:
            d['can_copy'] = request.user.can_access(JobTemplate, 'add',
                                                    {'inventory': obj.inventory.pk,
                                                     'project': obj.project.pk})
            d['can_edit'] = request.user.can_access(JobTemplate, 'change', obj,
                                                    {'inventory': obj.inventory.pk,
                                                     'project': obj.project.pk})
        elif request is not None and request.user is not None and request.user.is_superuser:
            d['can_copy'] = True
            d['can_edit'] = True
        else:
            d['can_copy'] = False
            d['can_edit'] = False
<<<<<<< HEAD
        d['recent_jobs'] = [{'id': x.id, 'status': x.status, 'finished': x.finished} for x in obj.jobs.order_by('-created')[:10]]
=======
        d['recent_jobs'] = [{'id': x.id, 'status': x.status, 'finished': x.finished} for x in obj.jobs.filter(active=True).order_by('-created')[:10]]
        d['labels'] = [{'id': x.id, 'name': x.name} for x in obj.labels.all().order_by('-name')[:10]]
>>>>>>> 359da2d9
        return d

    def validate(self, attrs):
        survey_enabled = attrs.get('survey_enabled', self.instance and self.instance.survey_enabled or False)
        job_type = attrs.get('job_type', self.instance and self.instance.job_type or None)
        if survey_enabled and job_type == PERM_INVENTORY_SCAN:
            raise serializers.ValidationError({'survey_enabled': 'Survey Enabled can not be used with scan jobs'})

        return super(JobTemplateSerializer, self).validate(attrs)


class JobSerializer(UnifiedJobSerializer, JobOptionsSerializer):

    passwords_needed_to_start = serializers.ReadOnlyField()
    ask_variables_on_launch = serializers.ReadOnlyField()

    class Meta:
        model = Job
        fields = ('*', 'job_template', 'passwords_needed_to_start', 'ask_variables_on_launch')

    def get_related(self, obj):
        res = super(JobSerializer, self).get_related(obj)
        res.update(dict(
            job_events  = reverse('api:job_job_events_list', args=(obj.pk,)),
            job_plays = reverse('api:job_job_plays_list', args=(obj.pk,)),
            job_tasks = reverse('api:job_job_tasks_list', args=(obj.pk,)),
            job_host_summaries = reverse('api:job_job_host_summaries_list', args=(obj.pk,)),
            activity_stream = reverse('api:job_activity_stream_list', args=(obj.pk,)),
            notifications = reverse('api:job_notifications_list', args=(obj.pk,)),
            labels = reverse('api:job_label_list', args=(obj.pk,)),
        ))
        if obj.job_template:
            res['job_template'] = reverse('api:job_template_detail',
                                          args=(obj.job_template.pk,))
        if obj.can_start or True:
            res['start'] = reverse('api:job_start', args=(obj.pk,))
        if obj.can_cancel or True:
            res['cancel'] = reverse('api:job_cancel', args=(obj.pk,))
        res['relaunch'] = reverse('api:job_relaunch', args=(obj.pk,))
        return res

    def get_summary_fields(self, obj):
        d = super(JobSerializer, self).get_summary_fields(obj)
        d['labels'] = [{'id': x.id, 'name': x.name} for x in obj.labels.all().order_by('-name')[:10]]
        return d

    def to_internal_value(self, data):
        # When creating a new job and a job template is specified, populate any
        # fields not provided in data from the job template.
        if not self.instance and isinstance(data, dict) and 'job_template' in data:
            try:
                job_template = JobTemplate.objects.get(pk=data['job_template'])
            except JobTemplate.DoesNotExist:
                self._errors = {'job_template': 'Invalid job template'}
                return
            data.setdefault('name', job_template.name)
            data.setdefault('description', job_template.description)
            data.setdefault('job_type', job_template.job_type)
            if job_template.inventory:
                data.setdefault('inventory', job_template.inventory.pk)
            if job_template.project:
                data.setdefault('project', job_template.project.pk)
                data.setdefault('playbook', job_template.playbook)
            if job_template.credential:
                data.setdefault('credential', job_template.credential.pk)
            if job_template.cloud_credential:
                data.setdefault('cloud_credential', job_template.cloud_credential.pk)
            data.setdefault('forks', job_template.forks)
            data.setdefault('limit', job_template.limit)
            data.setdefault('verbosity', job_template.verbosity)
            data.setdefault('extra_vars', job_template.extra_vars)
            data.setdefault('job_tags', job_template.job_tags)
            data.setdefault('force_handlers', job_template.force_handlers)
            data.setdefault('skip_tags', job_template.skip_tags)
            data.setdefault('start_at_task', job_template.start_at_task)
        return super(JobSerializer, self).to_internal_value(data)

    def to_representation(self, obj):
        ret = super(JobSerializer, self).to_representation(obj)
        if obj is None:
            return ret
        if 'job_template' in ret and not obj.job_template:
            ret['job_template'] = None

        if obj.job_template and obj.job_template.survey_enabled:
            if 'extra_vars' in ret:
                try:
                    extra_vars = json.loads(ret['extra_vars'])
                    for key in obj.job_template.survey_password_variables():
                        if key in extra_vars:
                            extra_vars[key] = REPLACE_STR
                    ret['extra_vars'] = json.dumps(extra_vars)
                except ValueError:
                    pass
        return ret


class JobCancelSerializer(JobSerializer):

    can_cancel = serializers.BooleanField(read_only=True)

    class Meta:
        fields = ('can_cancel',)


class JobRelaunchSerializer(JobSerializer):

    passwords_needed_to_start = serializers.SerializerMethodField()

    class Meta:
        fields = ('passwords_needed_to_start',)

    def to_internal_value(self, data):
        obj = self.context.get('obj')
        all_data = self.to_representation(obj)
        all_data.update(data)
        ret = super(JobRelaunchSerializer, self).to_internal_value(all_data)
        return ret

    def to_representation(self, obj):
        res = super(JobRelaunchSerializer, self).to_representation(obj)
        view = self.context.get('view', None)
        if hasattr(view, '_raw_data_form_marker'):
            password_keys = dict([(p, u'') for p in self.get_passwords_needed_to_start(obj)])
            res.update(password_keys)
        return res

    def get_passwords_needed_to_start(self, obj):
        if obj:
            return obj.passwords_needed_to_start
        return ''

    def validate_passwords_needed_to_start(self, value):
        obj = self.context.get('obj')
        data = self.context.get('data')

        # Check for passwords needed
        needed = self.get_passwords_needed_to_start(obj)
        provided = dict([(field, data.get(field, '')) for field in needed])
        if not all(provided.values()):
            raise serializers.ValidationError(needed)
        return value

    def validate(self, attrs):
        obj = self.context.get('obj')
        if not obj.credential:
            raise serializers.ValidationError(dict(credential=["Credential not found or deleted."]))
        if obj.job_type != PERM_INVENTORY_SCAN and obj.project is None:
            raise serializers.ValidationError(dict(errors=["Job Template Project is missing or undefined"]))
        if obj.inventory is None:
            raise serializers.ValidationError(dict(errors=["Job Template Inventory is missing or undefined"]))
        attrs = super(JobRelaunchSerializer, self).validate(attrs)
        return attrs

class AdHocCommandSerializer(UnifiedJobSerializer):

    class Meta:
        model = AdHocCommand
        fields = ('*', 'job_type', 'inventory', 'limit', 'credential',
                  'module_name', 'module_args', 'forks', 'verbosity',
                  'become_enabled', '-unified_job_template', '-description')
        extra_kwargs = {
            'name': {
                'read_only': True,
            },
        }

    def get_field_names(self, declared_fields, info):
        field_names = super(AdHocCommandSerializer, self).get_field_names(declared_fields, info)
        # Meta multiple inheritance and -field_name options don't seem to be
        # taking effect above, so remove the undesired fields here.
        return tuple(x for x in field_names if x not in ('unified_job_template', 'description'))

    def build_standard_field(self, field_name, model_field):
        field_class, field_kwargs = super(AdHocCommandSerializer, self).build_standard_field(field_name, model_field)
        # Load module name choices dynamically from DB settings.
        if field_name == 'module_name':
            field_class = serializers.ChoiceField
            module_name_choices = [(x, x) for x in tower_settings.AD_HOC_COMMANDS]
            module_name_default = 'command' if 'command' in [x[0] for x in module_name_choices] else ''
            field_kwargs['choices'] = module_name_choices
            field_kwargs['required'] = bool(not module_name_default)
            field_kwargs['default'] = module_name_default or serializers.empty
            field_kwargs['allow_blank'] = bool(module_name_default)
            field_kwargs.pop('max_length', None)
        return field_class, field_kwargs

    def get_related(self, obj):
        res = super(AdHocCommandSerializer, self).get_related(obj)
        if obj.inventory:
            res['inventory'] = reverse('api:inventory_detail', args=(obj.inventory.pk,))
        if obj.credential:
            res['credential'] = reverse('api:credential_detail', args=(obj.credential.pk,))
        res.update(dict(
            events  = reverse('api:ad_hoc_command_ad_hoc_command_events_list', args=(obj.pk,)),
            activity_stream = reverse('api:ad_hoc_command_activity_stream_list', args=(obj.pk,)),
        ))
        res['cancel'] = reverse('api:ad_hoc_command_cancel', args=(obj.pk,))
        res['relaunch'] = reverse('api:ad_hoc_command_relaunch', args=(obj.pk,))
        return res

    def to_representation(self, obj):
        ret = super(AdHocCommandSerializer, self).to_representation(obj)
        if 'inventory' in ret and not obj.inventory:
            ret['inventory'] = None
        if 'credential' in ret and not obj.credential:
            ret['credential'] = None
        # For the UI, only module_name is returned for name, instead of the
        # longer module name + module_args format.
        if 'name' in ret:
            ret['name'] = obj.module_name
        return ret


class AdHocCommandCancelSerializer(AdHocCommandSerializer):

    can_cancel = serializers.BooleanField(read_only=True)

    class Meta:
        fields = ('can_cancel',)


class AdHocCommandRelaunchSerializer(AdHocCommandSerializer):

    class Meta:
        fields = ()

    def to_representation(self, obj):
        if obj:
            return dict([(p, u'') for p in obj.passwords_needed_to_start])
        else:
            return {}


class SystemJobTemplateSerializer(UnifiedJobTemplateSerializer):

    class Meta:
        model = SystemJobTemplate
        fields = ('*', 'job_type',)

    def get_related(self, obj):
        res = super(SystemJobTemplateSerializer, self).get_related(obj)
        res.update(dict(
            jobs = reverse('api:system_job_template_jobs_list', args=(obj.pk,)),
            schedules = reverse('api:system_job_template_schedules_list', args=(obj.pk,)),
            launch = reverse('api:system_job_template_launch', args=(obj.pk,)),
            notifiers_any = reverse('api:system_job_template_notifiers_any_list', args=(obj.pk,)),
            notifiers_success = reverse('api:system_job_template_notifiers_success_list', args=(obj.pk,)),
            notifiers_error = reverse('api:system_job_template_notifiers_error_list', args=(obj.pk,)),

        ))
        return res

class SystemJobSerializer(UnifiedJobSerializer):

    class Meta:
        model = SystemJob
        fields = ('*', 'system_job_template', 'job_type', 'extra_vars')

    def get_related(self, obj):
        res = super(SystemJobSerializer, self).get_related(obj)
        if obj.system_job_template:
            res['system_job_template'] = reverse('api:system_job_template_detail',
                                                 args=(obj.system_job_template.pk,))
            res['notifications'] = reverse('api:system_job_notifications_list', args=(obj.pk,))
        if obj.can_cancel or True:
            res['cancel'] = reverse('api:system_job_cancel', args=(obj.pk,))
        return res

class SystemJobCancelSerializer(SystemJobSerializer):

    can_cancel = serializers.BooleanField(read_only=True)

    class Meta:
        fields = ('can_cancel',)

class JobListSerializer(JobSerializer, UnifiedJobListSerializer):
    pass

class AdHocCommandListSerializer(AdHocCommandSerializer, UnifiedJobListSerializer):
    pass

class SystemJobListSerializer(SystemJobSerializer, UnifiedJobListSerializer):
    pass

class JobHostSummarySerializer(BaseSerializer):

    class Meta:
        model = JobHostSummary
        fields = ('*', '-name', '-description', 'job', 'host', 'host_name', 'changed',
                  'dark', 'failures', 'ok', 'processed', 'skipped', 'failed')

    def get_related(self, obj):
        res = super(JobHostSummarySerializer, self).get_related(obj)
        res.update(dict(
            job=reverse('api:job_detail', args=(obj.job.pk,))))
        if obj.host is not None:
            res.update(dict(
                host=reverse('api:host_detail', args=(obj.host.pk,))
            ))
        return res

    def get_summary_fields(self, obj):
        d = super(JobHostSummarySerializer, self).get_summary_fields(obj)
        try:
            d['job']['job_template_id'] = obj.job.job_template.id
            d['job']['job_template_name'] = obj.job.job_template.name
        except (KeyError, AttributeError):
            pass
        return d


class JobEventSerializer(BaseSerializer):

    event_display = serializers.CharField(source='get_event_display2', read_only=True)
    event_level = serializers.IntegerField(read_only=True)

    class Meta:
        model = JobEvent
        fields = ('*', '-name', '-description', 'job', 'event', 'counter',
                  'event_display', 'event_data', 'event_level', 'failed',
                  'changed', 'host', 'host_name', 'parent', 'play', 'task', 'role')

    def get_related(self, obj):
        res = super(JobEventSerializer, self).get_related(obj)
        res.update(dict(
            job = reverse('api:job_detail', args=(obj.job.pk,)),
            #children = reverse('api:job_event_children_list', args=(obj.pk,)),
        ))
        if obj.parent:
            res['parent'] = reverse('api:job_event_detail', args=(obj.parent.pk,))
        if obj.children.count():
            res['children'] = reverse('api:job_event_children_list', args=(obj.pk,))
        if obj.host:
            res['host'] = reverse('api:host_detail', args=(obj.host.pk,))
        if obj.hosts.count():
            res['hosts'] = reverse('api:job_event_hosts_list', args=(obj.pk,))
        return res

    def get_summary_fields(self, obj):
        d = super(JobEventSerializer, self).get_summary_fields(obj)
        try:
            d['job']['job_template_id'] = obj.job.job_template.id
            d['job']['job_template_name'] = obj.job.job_template.name
        except (KeyError, AttributeError):
            pass
        return d


class AdHocCommandEventSerializer(BaseSerializer):

    event_display = serializers.CharField(source='get_event_display', read_only=True)

    class Meta:
        model = AdHocCommandEvent
        fields = ('*', '-name', '-description', 'ad_hoc_command', 'event',
                  'counter', 'event_display', 'event_data', 'failed',
                  'changed', 'host', 'host_name')

    def to_internal_value(self, data):
        ret = super(AdHocCommandEventSerializer, self).to_internal_value(data)
        # AdHocCommandAdHocCommandEventsList should be the only view creating
        # AdHocCommandEvent instances, so keep the ad_hoc_command it sets, even
        # though ad_hoc_command is a read-only field.
        if 'ad_hoc_command' in data:
            ret['ad_hoc_command'] = data['ad_hoc_command']
        return ret

    def get_related(self, obj):
        res = super(AdHocCommandEventSerializer, self).get_related(obj)
        res.update(dict(
            ad_hoc_command = reverse('api:ad_hoc_command_detail', args=(obj.ad_hoc_command_id,)),
        ))
        if obj.host:
            res['host'] = reverse('api:host_detail', args=(obj.host.pk,))
        return res


class JobLaunchSerializer(BaseSerializer):

    passwords_needed_to_start = serializers.ReadOnlyField()
    can_start_without_user_input = serializers.BooleanField(read_only=True)
    variables_needed_to_start = serializers.ReadOnlyField()
    credential_needed_to_start = serializers.SerializerMethodField()
    survey_enabled = serializers.SerializerMethodField()
    extra_vars = VerbatimField(required=False, write_only=True)

    class Meta:
        model = JobTemplate
        fields = ('can_start_without_user_input', 'passwords_needed_to_start', 'extra_vars',
                  'ask_variables_on_launch', 'survey_enabled', 'variables_needed_to_start',
                  'credential', 'credential_needed_to_start',)
        read_only_fields = ('ask_variables_on_launch',)
        extra_kwargs = {
            'credential': {
                'write_only': True,
            },
        }

    def get_credential_needed_to_start(self, obj):
        return not (obj and obj.credential)

    def get_survey_enabled(self, obj):
        if obj:
            return obj.survey_enabled and 'spec' in obj.survey_spec
        return False

    def validate(self, attrs):
        errors = {}
        obj = self.context.get('obj')
        data = self.context.get('data')

        credential = attrs.get('credential', obj and obj.credential or None)
        if not credential:
            errors['credential'] = 'Credential not provided'

        # fill passwords dict with request data passwords
        if credential and credential.passwords_needed:
            passwords = self.context.get('passwords')
            try:
                for p in credential.passwords_needed:
                    passwords[p] = data[p]
            except KeyError:
                errors['passwords_needed_to_start'] = credential.passwords_needed

        extra_vars = attrs.get('extra_vars', {})

        if isinstance(extra_vars, basestring):
            try:
                extra_vars = json.loads(extra_vars)
            except (ValueError, TypeError):
                try:
                    extra_vars = yaml.safe_load(extra_vars)
                except (yaml.YAMLError, TypeError, AttributeError):
                    errors['extra_vars'] = 'Must be valid JSON or YAML'

        if not isinstance(extra_vars, dict):
            extra_vars = {}

        if self.get_survey_enabled(obj):
            validation_errors = obj.survey_variable_validation(extra_vars)
            if validation_errors:
                errors['variables_needed_to_start'] = validation_errors

        if obj.job_type != PERM_INVENTORY_SCAN and (obj.project is None):
            errors['project'] = 'Job Template Project is missing or undefined'
        if obj.inventory is None:
            errors['inventory'] = 'Job Template Inventory is missing or undefined'

        if errors:
            raise serializers.ValidationError(errors)

        attrs = super(JobLaunchSerializer, self).validate(attrs)
        return attrs

class NotifierSerializer(BaseSerializer):

    class Meta:
        model = Notifier
        fields = ('*', 'organization', 'notification_type', 'notification_configuration')

    type_map = {"string": (str, unicode),
                "int": (int,),
                "bool": (bool,),
                "list": (list,),
                "password": (str, unicode),
                "object": (dict, OrderedDict)}

    def to_representation(self, obj):
        ret = super(NotifierSerializer, self).to_representation(obj)
        for field in obj.notification_class.init_parameters:
            if field in ret['notification_configuration'] and \
               force_text(ret['notification_configuration'][field]).startswith('$encrypted$'):
                ret['notification_configuration'][field] = '$encrypted$'
        return ret

    def get_related(self, obj):
        res = super(NotifierSerializer, self).get_related(obj)
        res.update(dict(
            test = reverse('api:notifier_test', args=(obj.pk,)),
            notifications = reverse('api:notifier_notification_list', args=(obj.pk,)),
        ))
        if obj.organization:
            res['organization'] = reverse('api:organization_detail', args=(obj.organization.pk,))
        return res

    def validate(self, attrs):
        notification_class = Notifier.CLASS_FOR_NOTIFICATION_TYPE[attrs['notification_type']]
        missing_fields = []
        incorrect_type_fields = []
        if 'notification_configuration' not in attrs:
            return attrs
        for field in notification_class.init_parameters:
            if field not in attrs['notification_configuration']:
                missing_fields.append(field)
                continue
            field_val = attrs['notification_configuration'][field]
            field_type = notification_class.init_parameters[field]['type']
            expected_types = self.type_map[field_type]
            if not type(field_val) in expected_types:
                incorrect_type_fields.append((field, field_type))
                continue
            if field_type == "password" and field_val.startswith('$encrypted$'):
                missing_fields.append(field)
        error_list = []
        if missing_fields:
            error_list.append("Missing required fields for Notification Configuration: {}".format(missing_fields))
        if incorrect_type_fields:
            for type_field_error in incorrect_type_fields:
                error_list.append("Configuration field '{}' incorrect type, expected {}".format(type_field_error[0],
                                                                                                type_field_error[1]))
        if error_list:
            raise serializers.ValidationError(error_list)
        return attrs

class NotificationSerializer(BaseSerializer):

    class Meta:
        model = Notification
        fields = ('*', '-name', '-description', 'notifier', 'error', 'status', 'notifications_sent',
                  'notification_type', 'recipients', 'subject')

    def get_related(self, obj):
        res = super(NotificationSerializer, self).get_related(obj)
        res.update(dict(
            notifier = reverse('api:notifier_detail', args=(obj.notifier.pk,)),
        ))
        return res


class LabelSerializer(BaseSerializer):

    class Meta:
        model = Label
        fields = ('*', '-description', 'organization')

    def get_related(self, obj):
        res = super(LabelSerializer, self).get_related(obj)
        if obj.organization:
            res['organization'] = reverse('api:organization_detail', args=(obj.organization.pk,))
        return res

class ScheduleSerializer(BaseSerializer):

    class Meta:
        model = Schedule
        fields = ('*', 'unified_job_template', 'enabled', 'dtstart', 'dtend', 'rrule', 'next_run', 'extra_data')

    def get_related(self, obj):
        res = super(ScheduleSerializer, self).get_related(obj)
        res.update(dict(
            unified_jobs = reverse('api:schedule_unified_jobs_list', args=(obj.pk,)),
        ))
        if obj.unified_job_template:
            res['unified_job_template'] = obj.unified_job_template.get_absolute_url()
        return res

    def validate_unified_job_template(self, value):
        if type(value) == InventorySource and value.source not in SCHEDULEABLE_PROVIDERS:
            raise serializers.ValidationError('Inventory Source must be a cloud resource')
        return value

    # We reject rrules if:
    # - DTSTART is not include
    # - INTERVAL is not included
    # - SECONDLY is used
    # - TZID is used
    # - BYDAY prefixed with a number (MO is good but not 20MO)
    # - BYYEARDAY
    # - BYWEEKNO
    # - Multiple DTSTART or RRULE elements
    # - COUNT > 999
    def validate_rrule(self, value):
        rrule_value = value
        multi_by_month_day = ".*?BYMONTHDAY[\:\=][0-9]+,-*[0-9]+"
        multi_by_month = ".*?BYMONTH[\:\=][0-9]+,[0-9]+"
        by_day_with_numeric_prefix = ".*?BYDAY[\:\=][0-9]+[a-zA-Z]{2}"
        match_count = re.match(".*?(COUNT\=[0-9]+)", rrule_value)
        match_multiple_dtstart = re.findall(".*?(DTSTART\:[0-9]+T[0-9]+Z)", rrule_value)
        match_multiple_rrule = re.findall(".*?(RRULE\:)", rrule_value)
        if not len(match_multiple_dtstart):
            raise serializers.ValidationError('DTSTART required in rrule. Value should match: DTSTART:YYYYMMDDTHHMMSSZ')
        if len(match_multiple_dtstart) > 1:
            raise serializers.ValidationError('Multiple DTSTART is not supported')
        if not len(match_multiple_rrule):
            raise serializers.ValidationError('RRULE require in rrule')
        if len(match_multiple_rrule) > 1:
            raise serializers.ValidationError('Multiple RRULE is not supported')
        if 'interval' not in rrule_value.lower():
            raise serializers.ValidationError('INTERVAL required in rrule')
        if 'tzid' in rrule_value.lower():
            raise serializers.ValidationError('TZID is not supported')
        if 'secondly' in rrule_value.lower():
            raise serializers.ValidationError('SECONDLY is not supported')
        if re.match(multi_by_month_day, rrule_value):
            raise serializers.ValidationError('Multiple BYMONTHDAYs not supported')
        if re.match(multi_by_month, rrule_value):
            raise serializers.ValidationError('Multiple BYMONTHs not supported')
        if re.match(by_day_with_numeric_prefix, rrule_value):
            raise serializers.ValidationError("BYDAY with numeric prefix not supported")
        if 'byyearday' in rrule_value.lower():
            raise serializers.ValidationError("BYYEARDAY not supported")
        if 'byweekno' in rrule_value.lower():
            raise serializers.ValidationError("BYWEEKNO not supported")
        if match_count:
            count_val = match_count.groups()[0].strip().split("=")
            if int(count_val[1]) > 999:
                raise serializers.ValidationError("COUNT > 999 is unsupported")
        try:
            rrule.rrulestr(rrule_value)
        except Exception:
            # TODO: Log
            raise serializers.ValidationError("rrule parsing failed validation")
        return value

class ActivityStreamSerializer(BaseSerializer):

    changes = serializers.SerializerMethodField()
    object_association = serializers.SerializerMethodField()

    class Meta:
        model = ActivityStream
        fields = ('*', '-name', '-description', '-created', '-modified',
                  'timestamp', 'operation', 'changes', 'object1', 'object2', 'object_association')

    def get_fields(self):
        ret = super(ActivityStreamSerializer, self).get_fields()
        for key, field in ret.items():
            if key == 'changes':
                field.help_text = 'A summary of the new and changed values when an object is created, updated, or deleted'
            if key == 'object1':
                field.help_text = 'For create, update, and delete events this is the object type that was affected.  For associate and disassociate events this is the object type associated or disassociated with object2'
            if key == 'object2':
                field.help_text = 'Unpopulated for create, update, and delete events.  For associate and disassociate events this is the object type that object1 is being associated with'
            if key == 'operation':
                field.help_text = 'The action taken with respect to the given object(s).'
        return ret

    def get_changes(self, obj):
        if obj is None:
            return {}
        try:
            return json.loads(obj.changes)
        except Exception:
            # TODO: Log
            logger.warn("Error deserializing activity stream json changes")
        return {}

    def get_object_association(self, obj):
        try:
            return obj.object_relationship_type.split(".")[-1].split("_")[1]
        except:
            pass
        return ""

    def get_related(self, obj):
        rel = {}
        if obj.actor is not None:
            rel['actor'] = reverse('api:user_detail', args=(obj.actor.pk,))
        for fk, _ in SUMMARIZABLE_FK_FIELDS.items():
            if not hasattr(obj, fk):
                continue
            allm2m = getattr(obj, fk).all()
            if allm2m.count() > 0:
                rel[fk] = []
                for thisItem in allm2m:
                    rel[fk].append(reverse('api:' + fk + '_detail', args=(thisItem.id,)))
                    if fk == 'schedule':
                        rel['unified_job_template'] = thisItem.unified_job_template.get_absolute_url()
        return rel

    def get_summary_fields(self, obj):
        summary_fields = OrderedDict()
        for fk, related_fields in SUMMARIZABLE_FK_FIELDS.items():
            try:
                if not hasattr(obj, fk):
                    continue
                allm2m = getattr(obj, fk).all()
                if allm2m.count() > 0:
                    summary_fields[fk] = []
                    for thisItem in allm2m:
                        if fk == 'job':
                            summary_fields['job_template'] = []
                            job_template_item = {}
                            job_template_fields = SUMMARIZABLE_FK_FIELDS['job_template']
                            job_template = getattr(thisItem, 'job_template', None)
                            if job_template is not None:
                                for field in job_template_fields:
                                    fval = getattr(job_template, field, None)
                                    if fval is not None:
                                        job_template_item[field] = fval
                                summary_fields['job_template'].append(job_template_item)
                        if fk == 'schedule':
                            unified_job_template = getattr(thisItem, 'unified_job_template', None)
                            if unified_job_template is not None:
                                summary_fields[get_type_for_model(unified_job_template)] = {'id': unified_job_template.id,
                                                                                            'name': unified_job_template.name}
                        thisItemDict = {}
                        if 'id' not in related_fields:
                            related_fields = related_fields + ('id',)
                        for field in related_fields:
                            fval = getattr(thisItem, field, None)
                            if fval is not None:
                                thisItemDict[field] = fval
                        summary_fields[fk].append(thisItemDict)
            except ObjectDoesNotExist:
                pass
        if obj.actor is not None:
            summary_fields['actor'] = dict(id = obj.actor.id,
                                           username = obj.actor.username,
                                           first_name = obj.actor.first_name,
                                           last_name = obj.actor.last_name)
        return summary_fields


class TowerSettingsSerializer(BaseSerializer):

    value = VerbatimField()

    class Meta:
        model = TowerSettings
        fields = ('key', 'description', 'category', 'value', 'value_type', 'user')
        read_only_fields = ('description', 'category', 'value_type', 'user')

    def __init__(self, instance=None, data=serializers.empty, **kwargs):
        if instance is None and data is not serializers.empty and 'key' in data:
            try:
                instance = TowerSettings.objects.get(key=data['key'])
            except TowerSettings.DoesNotExist:
                pass
        super(TowerSettingsSerializer, self).__init__(instance, data, **kwargs)

    def to_representation(self, obj):
        ret = super(TowerSettingsSerializer, self).to_representation(obj)
        ret['value'] = getattr(obj, 'value_converted', obj.value)
        return ret

    def to_internal_value(self, data):
        if data['key'] not in settings.TOWER_SETTINGS_MANIFEST:
            self._errors = {'key': 'Key {0} is not a valid settings key'.format(data['key'])}
            return
        ret = super(TowerSettingsSerializer, self).to_internal_value(data)
        manifest_val = settings.TOWER_SETTINGS_MANIFEST[data['key']]
        ret['description'] = manifest_val['description']
        ret['category'] = manifest_val['category']
        ret['value_type'] = manifest_val['type']
        return ret

    def validate(self, attrs):
        manifest = settings.TOWER_SETTINGS_MANIFEST
        if attrs['key'] not in manifest:
            raise serializers.ValidationError(dict(key=["Key {0} is not a valid settings key".format(attrs['key'])]))

        if attrs['value_type'] == 'json':
            attrs['value'] = json.dumps(attrs['value'])
        elif attrs['value_type'] == 'list':
            try:
                attrs['value'] = ','.join(map(force_text, attrs['value']))
            except TypeError:
                attrs['value'] = force_text(attrs['value'])
        elif attrs['value_type'] == 'bool':
            attrs['value'] = force_text(bool(attrs['value']))
        else:
            attrs['value'] = force_text(attrs['value'])

        return super(TowerSettingsSerializer, self).validate(attrs)


class AuthTokenSerializer(serializers.Serializer):

    username = serializers.CharField()
    password = serializers.CharField()

    def validate(self, attrs):
        username = attrs.get('username')
        password = attrs.get('password')

        if username and password:
            user = authenticate(username=username, password=password)
            if user:
                attrs['user'] = user
                return attrs
            else:
                raise serializers.ValidationError('Unable to login with provided credentials.')
        else:
            raise serializers.ValidationError('Must include "username" and "password"')


class FactVersionSerializer(BaseFactSerializer):

    class Meta:
        model = Fact
        fields = ('related', 'module', 'timestamp')
        read_only_fields = ('*',)

    def get_related(self, obj):
        res = super(FactVersionSerializer, self).get_related(obj)
        params = {
            'datetime': timestamp_apiformat(obj.timestamp),
            'module': obj.module,
        }
        res['fact_view'] = build_url('api:host_fact_compare_view', args=(obj.host.pk,), get=params)
        return res

class FactSerializer(BaseFactSerializer):

    class Meta:
        model = Fact
        # TODO: Consider adding in host to the fields list ?
        fields = ('related', 'timestamp', 'module', 'facts', 'id', 'summary_fields', 'host')
        read_only_fields = ('*',)

    def get_related(self, obj):
        res = super(FactSerializer, self).get_related(obj)
        res['host'] = obj.host.get_absolute_url()
        return res
<|MERGE_RESOLUTION|>--- conflicted
+++ resolved
@@ -1640,12 +1640,8 @@
         else:
             d['can_copy'] = False
             d['can_edit'] = False
-<<<<<<< HEAD
         d['recent_jobs'] = [{'id': x.id, 'status': x.status, 'finished': x.finished} for x in obj.jobs.order_by('-created')[:10]]
-=======
-        d['recent_jobs'] = [{'id': x.id, 'status': x.status, 'finished': x.finished} for x in obj.jobs.filter(active=True).order_by('-created')[:10]]
         d['labels'] = [{'id': x.id, 'name': x.name} for x in obj.labels.all().order_by('-name')[:10]]
->>>>>>> 359da2d9
         return d
 
     def validate(self, attrs):
