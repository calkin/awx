--- conflicted
+++ resolved
@@ -82,17 +82,9 @@
     state: started
     restart_policy: unless-stopped
     image: "{{ awx_web_docker_actual_image }}"
-<<<<<<< HEAD
-    volumes: >
-      {{
-        [project_data_dir + ':/var/lib/awx/projects:z'] if project_data_dir is defined else []
-        + [ca_trust_dir + ':/etc/pki/ca-trust/source/anchors:ro'] if ca_trust_dir is defined else []
-      }}
-=======
     volumes:
-      - "{{ project_data_dir + ':/var/lib/awx/projects:rw' if project_data_dir is defined else [] }}"
+      - "{{ project_data_dir + ':/var/lib/awx/projects:z' if project_data_dir is defined else [] }}"
       - "{{ ca_trust_dir + ':/etc/pki/ca-trust/source/anchors:ro' if ca_trust_dir is defined else [] }}"
->>>>>>> ac08033d
     user: root
     ports:
       - "{{ host_port }}:8052"
